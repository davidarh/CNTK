--- conflicted
+++ resolved
@@ -9,16 +9,10 @@
 
 # Preload libmpi.so for non-Windows platform to work around MPI_Init failure bug
 # https://xrunhprof.wordpress.com/2014/11/04/an-openmpi-python-and-dlopen-issue/
-<<<<<<< HEAD
-import platform
-import ctypes
-if platform.system() != 'Windows':
-=======
 # If other OS has similar OpenMPI MPI_Init failure, add dll load to global here
 import platform
 import ctypes
 if platform.system() == 'Linux':
->>>>>>> 04637547
     ctypes.CDLL("libmpi.so", mode=ctypes.RTLD_GLOBAL)
 
 __doc__= '''\
