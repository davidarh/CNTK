<<<<<<< HEAD
#LyX 2.1 created this file. For more info see http://www.lyx.org/
\lyxformat 474
\begin_document
\begin_header
\textclass extbook
\begin_preamble
\usepackage{algorithm}
\usepackage{algpseudocode}  
\end_preamble
\use_default_options false
\master CNTKBook-master.lyx
\maintain_unincluded_children false
\language english
\language_package default
\inputencoding auto
\fontencoding global
\font_roman default
\font_sans default
\font_typewriter default
\font_math auto
\font_default_family default
\use_non_tex_fonts false
\font_sc false
\font_osf false
\font_sf_scale 100
\font_tt_scale 100
\graphics default
\default_output_format default
\output_sync 0
\bibtex_command default
\index_command default
\paperfontsize 11
\spacing single
\use_hyperref false
\papersize default
\use_geometry false
\use_package amsmath 1
\use_package amssymb 2
\use_package cancel 0
\use_package esint 1
\use_package mathdots 1
\use_package mathtools 0
\use_package mhchem 1
\use_package stackrel 0
\use_package stmaryrd 0
\use_package undertilde 0
\cite_engine basic
\cite_engine_type default
\biblio_style plain
\use_bibtopic false
\use_indices false
\paperorientation portrait
\suppress_date false
\justification true
\use_refstyle 0
\index Index
\shortcut idx
\color #008000
\end_index
\secnumdepth 3
\tocdepth 3
\paragraph_separation indent
\paragraph_indentation default
\quotes_language english
\papercolumns 1
\papersides 1
\paperpagestyle default
\listings_params "basicstyle={\small},breaklines=true,frame=tb"
\tracking_changes false
\output_changes false
\html_math_output 0
\html_css_as_file 0
\html_be_strict false
\end_header

\begin_body

\begin_layout Chapter
Computational Network Toolkit
\begin_inset CommandInset label
LatexCommand label
name "chap:CNTK"

\end_inset


\end_layout

\begin_layout Standard
The computational network toolkit (CNTK) implements CNs.
 It is written in C++ and supports both GPU (CUDA) and CPU execution.
 CNTK supports arbitrary valid computational networks and makes building
 DNNs, CNNs, RNNs, LSTMs, and other complicated networks as simple as describing
 the operations of the networks.
 The toolkit is implemented with efficiency in mind.
 It removes duplicated computations in both forward and backward passes,
 uses minimal memory needed and reduces memory reallocation by reusing them.
 It also speeds up the model training and evaluation by doing batch computation
 whenever possible.
 In this chapter we introduce how to exploit CNTK to accelerate your research.
\end_layout

\begin_layout Section
Run CNTK
\begin_inset Index idx
status open

\begin_layout Plain Layout
Run CNTK
\end_layout

\end_inset


\end_layout

\begin_layout Standard
To run CNTK you use a command line similar to
\end_layout

\begin_layout Standard
\begin_inset listings
inline false
status open

\begin_layout Plain Layout

cntk configFile=yourExp.config
\end_layout

\end_inset

where yourExp.config is a CNTK configuration file, which typically contains
 several command blocks.
 A command block is a top level block of the configuration.
 Each command block must specify what action to be carried out with related
 information.
 To illustrate configuration and command blocks, we use a simple example
 below.
 
\end_layout

\begin_layout Standard
\begin_inset listings
inline false
status open

\begin_layout Plain Layout

command=mnistTrain
\end_layout

\begin_layout Plain Layout

\end_layout

\begin_layout Plain Layout

mnistTrain=[ 
\end_layout

\begin_layout Plain Layout

  action=train 
\end_layout

\begin_layout Plain Layout

\end_layout

\begin_layout Plain Layout

  NDLNetworkBuilder=[ 
\end_layout

\begin_layout Plain Layout

    networkDescription=c:
\backslash
cntk
\backslash
config
\backslash
sample.ndl 
\end_layout

\begin_layout Plain Layout

    run=ndlMacroUse 
\end_layout

\begin_layout Plain Layout

  ] 
\end_layout

\begin_layout Plain Layout

\end_layout

\begin_layout Plain Layout

  SGD=[ 
\end_layout

\begin_layout Plain Layout

    modelPath=c:
\backslash
cntk
\backslash
model
\backslash
mnist.cn 
\end_layout

\begin_layout Plain Layout

    learningRatesPerMB=0.001 
\end_layout

\begin_layout Plain Layout

    minibatchSize=32 
\end_layout

\begin_layout Plain Layout

    epochSize=60000 
\end_layout

\begin_layout Plain Layout

    maxEpochs=50 
\end_layout

\begin_layout Plain Layout

  ] 
\end_layout

\begin_layout Plain Layout

\end_layout

\begin_layout Plain Layout

  reader=[ 
\end_layout

\begin_layout Plain Layout

    readerType=UCIFastReader 
\end_layout

\begin_layout Plain Layout

    file=c:
\backslash
cntk
\backslash
data
\backslash
mnist
\backslash
mnist_train.txt 
\end_layout

\begin_layout Plain Layout

\end_layout

\begin_layout Plain Layout

    features=[ 
\end_layout

\begin_layout Plain Layout

      dim=784 
\end_layout

\begin_layout Plain Layout

      start=1 
\end_layout

\begin_layout Plain Layout

    ] 
\end_layout

\begin_layout Plain Layout

\end_layout

\begin_layout Plain Layout

    labels=[ 
\end_layout

\begin_layout Plain Layout

      dim=1 
\end_layout

\begin_layout Plain Layout

      start=0 
\end_layout

\begin_layout Plain Layout

      labelDim=10 
\end_layout

\begin_layout Plain Layout

	  labelMappingFile=c:
\backslash
cntk
\backslash
data
\backslash
mnist
\backslash
mnistlabels.txt
\end_layout

\begin_layout Plain Layout

    ] 
\end_layout

\begin_layout Plain Layout

  ]
\end_layout

\begin_layout Plain Layout

]
\end_layout

\end_inset


\end_layout

\begin_layout Standard
In this example, you can notice that all configuration values are specified
 as a name-value pair.
 A value can be a numeric, a string, a list, or even a block of configurations.
 
\end_layout

\begin_layout Standard
The top-level configuration parameter 
\emph on
command
\emph default
 determines what command blocks are to be executed and in what order they
 are executed if more than one command block is specified.
 In this example, the mnistTrain command block will be executed.
 This command block specifies the action, which is 
\emph on
train
\emph default
 in this case, to execute.
 There are often three parameter blocks associated with the 
\emph on
train
\emph default
 action: a network builder block, which specifies how to build a network
 from scratch and how to load a model from an existing model file, a learner
 block, which specifies what training algorithm to use, and a reader block,
 which specifies where and how to load features and labels.
 In this specific example, the NDL (network definition language) network
 builder indicated by the NDLNetworkBuilder block is used to define the
 network, the stochastic gradient descent learning algorithm as indicated
 by the SGD block is used to train the model, and the UCIFastReader is used
 to load the feature and labels from file in UCI format.
 Note that readers are implemented as separate DLLs, and the name of the
 reader is also the name of the DLL file that will be loaded to read data.
\end_layout

\begin_layout Standard
The most frequently used configuration blocks are:
\end_layout

\begin_layout Itemize
Network Builders
\begin_inset Index idx
status open

\begin_layout Plain Layout
Network ! Builders
\end_layout

\end_inset


\end_layout

\begin_deeper
\begin_layout Itemize
SimpletNetworkBuilder
\begin_inset Index idx
status open

\begin_layout Plain Layout
SimpletNetworkBuilder
\end_layout

\end_inset

: creates one of the predefined networks with limited customization.
 
\end_layout

\begin_layout Itemize
NDLNetworkBuilder
\begin_inset Index idx
status open

\begin_layout Plain Layout
NDLNetworkBuilder
\end_layout

\end_inset

: creates a network defined using the network description language (NDL).
 It provides full flexibility in designing your own network operations and
 structure.
 
\end_layout

\end_deeper
\begin_layout Itemize
Learners
\begin_inset Index idx
status open

\begin_layout Plain Layout
Learners
\end_layout

\end_inset


\end_layout

\begin_deeper
\begin_layout Itemize
SGD
\begin_inset Index idx
status open

\begin_layout Plain Layout
SGD
\end_layout

\end_inset

 : uses the stochastic gradient descent algorithm to train the model.
 It is the desired trainer for most applications.
 
\end_layout

\end_deeper
\begin_layout Itemize
Data Readers
\begin_inset Index idx
status open

\begin_layout Plain Layout
Data Reader
\end_layout

\end_inset


\end_layout

\begin_deeper
\begin_layout Itemize
UCIFastReader
\begin_inset Index idx
status open

\begin_layout Plain Layout
UCIFastReader
\end_layout

\end_inset

: reads the text-based UCI format, which contains labels and features combined
 in one file.
\end_layout

\begin_layout Itemize
HTKMLFReader
\begin_inset Index idx
status open

\begin_layout Plain Layout
HTKMLFReader
\end_layout

\end_inset

: reads the HTK/MLF format files, often used in speech recognition applications.
\end_layout

\begin_layout Itemize
BinaryReader
\begin_inset Index idx
status open

\begin_layout Plain Layout
BinaryReader
\end_layout

\end_inset

: reads files in a CNTK binary format.
 It is also used by UCIFastReader to cache the dataset in a binary format
 for faster processing.
 
\end_layout

\begin_layout Itemize
LMSequenceReader
\begin_inset Index idx
status open

\begin_layout Plain Layout
LMSequenceReader
\end_layout

\end_inset

: reads text-based files that contain word sequences, for predicting word
 sequences.
 This is often used in language modeling.
\end_layout

\begin_layout Itemize
LUSequenceReader
\begin_inset Index idx
status open

\begin_layout Plain Layout
LUSequenceReader
\end_layout

\end_inset

: reads text-based files that contain word sequences and their labels.
 This is often used for language understanding.
 
\end_layout

\end_deeper
\begin_layout Standard
In the following, we will describe CNTK configuration and the above blocks
 in detail.
 
\end_layout

\begin_layout Section
Network Builders
\end_layout

\begin_layout Standard
Computational networks are constructed using either the network description
 language (NDL) builder or the simple network builder.
 
\end_layout

\begin_layout Subsection
The Simple Network Builder
\begin_inset Index idx
status open

\begin_layout Plain Layout
Simple Network Builder
\end_layout

\end_inset


\end_layout

\begin_layout Standard
The behavior of the simple network builder is controlled by the SimpleNetworkBui
lder block of the options.
 When an option is omitted the default value is assumed.
 Here we list all the control parameters available.
\end_layout

\begin_layout Itemize

\emph on
initValueScale
\emph default

\begin_inset Index idx
status open

\begin_layout Plain Layout
initValueScale
\end_layout

\end_inset

: the value for scaling the range of the random numbers used for initialization.
 Default is 1.
 If the model parameters are initialized using the uniform distribution,
 the random number range will be adjusted to 
\begin_inset Formula $\left[-0.05\times initValueScale,0.05\times initValueScale\right]$
\end_inset

.
 If the model parameters are initialized using the Gaussian distribution,
 the standard deviation will be adjusted to 
\begin_inset Formula $0.2\times initValueScale/\sqrt{fanout}$
\end_inset

.
\end_layout

\begin_layout Itemize

\emph on
layerTypes
\emph default

\begin_inset Index idx
status open

\begin_layout Plain Layout
layerTypes
\end_layout

\end_inset

: the type of nonlinear operation in hidden layers.
 Valid values are sigmoid (default), Tanh, and RectifiedLinear.
 
\end_layout

\begin_layout Itemize

\emph on
uniformInit
\emph default

\begin_inset Index idx
status open

\begin_layout Plain Layout
uniformInit
\end_layout

\end_inset

: determines whether to use uniform distribution to initialize model parameters.
 Valid values are true (default) and false (using Gaussian distribution
 to initialize model parameters).
\end_layout

\begin_layout Itemize

\emph on
applyMeanVarNorm
\emph default

\begin_inset Index idx
status open

\begin_layout Plain Layout
applyMeanVarNorm
\end_layout

\end_inset

: whether to apply mean/variance normalization on the input.
 Valid values are true and false (default) 
\end_layout

\begin_layout Itemize

\emph on
addDropoutNodes
\emph default

\begin_inset Index idx
status open

\begin_layout Plain Layout
addDropoutNodes
\end_layout

\end_inset

: whether to add drop-out nodes.
 The default is false.
 If specified to true, a drop-out node will be applied to the input node
 and the output of every hidden layer.
 
\end_layout

\begin_layout Itemize

\emph on
layerSize
\emph default
s
\begin_inset Index idx
status open

\begin_layout Plain Layout
layerSizes
\end_layout

\end_inset

: specifies the dimensions of layers.
 For instance, layerSizes=128:10:200:4000 describes a neural network with
 two hidden layers.
 The first hidden layer has a dimension of 10, and the second hidden layer
 has a dimension of 200.
 The input and output layers have a dimension of 128 and 4000, respectively.
 
\end_layout

\begin_layout Itemize

\emph on
trainingCriterion
\emph default

\begin_inset Index idx
status open

\begin_layout Plain Layout
trainingCriterion
\end_layout

\end_inset

: the criterion used for training.
 The default is CrossEntropyWithSoftmax.
 Alternatives are SquareError, CrossEntropy, and ClassBasedCrossEntropyWithSoftm
ax.
 The ClassBasedCrossEntropyWithSoftmax is for class-based training, which
 would be useful if the output dimension is large and therefore need to
 be split into classes to speed-up the training and evaluation.
\end_layout

\begin_layout Itemize

\emph on
evalCriterion
\emph default

\begin_inset Index idx
status open

\begin_layout Plain Layout
evalCriterion
\end_layout

\end_inset

: the criterion for evaluation.
 The selection of values are the same as the 
\emph on
trainingCriterion
\emph default
.
 
\end_layout

\begin_layout Itemize

\emph on
lookupTableOrder
\emph default

\begin_inset Index idx
status open

\begin_layout Plain Layout
lookupTableOrder
\end_layout

\end_inset

: specifies the order of context expanding in the lookupNode.
 The default value is 1.
 Setting it to a value such as 3 would expand the input dimension in a context-d
ependent way by an order of 3.
 For example, if the input observation has a dimension of 20, setting this
 value to 3 would set the input node dimension to 60.
 
\end_layout

\begin_layout Standard
For recurrent neural networks (RNNs), there are additional parameters.
 
\end_layout

\begin_layout Itemize

\emph on
recurrentLayer
\emph default

\begin_inset Index idx
status open

\begin_layout Plain Layout
recurrentLayer
\end_layout

\end_inset

: specifies the layers that contain self recurrent connections.
 By default there is no recurrent layer.
 Use the syntax n1:n2:n3 to specify that layers n1, n2, and n3 have recurrent
 connections.
\end_layout

\begin_layout Itemize

\emph on
defaultHiddenActivity
\emph default

\begin_inset Index idx
status open

\begin_layout Plain Layout
defaultHiddenActivity
\end_layout

\end_inset

: the default hidden layer activity value used by the delay node when accessing
 values before the first observation.
 The default value is 0.1.
 
\end_layout

\begin_layout Itemize

\emph on
rnnType
\emph default

\begin_inset Index idx
status open

\begin_layout Plain Layout
rnnType
\end_layout

\end_inset

: the type of predefined networks.
 Valid values are 
\end_layout

\begin_deeper
\begin_layout Itemize
SIMPLENET
\begin_inset Index idx
status open

\begin_layout Plain Layout
SIMPLENET
\end_layout

\end_inset

: the feed-forward neural network.
 This is the default network type.
 
\end_layout

\begin_layout Itemize
SIMPLERNN
\begin_inset Index idx
status open

\begin_layout Plain Layout
SIMPLERNN
\end_layout

\end_inset

: the simple RNN, which may be a deep RNN in which several layers have recurrent
 loops.
 
\end_layout

\begin_layout Itemize
CLASSLM
\begin_inset Index idx
status open

\begin_layout Plain Layout
CLASSLM
\end_layout

\end_inset

: the class-based simple RNN.
 It uses sparse input, sparse parameter and sparse output.
 This is often used for language modeling tasks.
\end_layout

\begin_layout Itemize
LBLM
\begin_inset Index idx
status open

\begin_layout Plain Layout
LBLM
\end_layout

\end_inset

: the log-bilinear neural network.
 
\end_layout

\begin_layout Itemize
LSTM
\begin_inset Index idx
status open

\begin_layout Plain Layout
LSTM
\end_layout

\end_inset

: the long short-term memory neural network.
 
\end_layout

\begin_layout Itemize
CLASSLSTM
\begin_inset Index idx
status open

\begin_layout Plain Layout
CLASSLSTM
\end_layout

\end_inset

: the class-based long short-term memory neural network.
 It uses sparse input, sparse parameter and sparse output.
 This is often uesd for language modeling tasks.
\end_layout

\end_deeper
\begin_layout Subsection
The Network Description Language
\begin_inset Index idx
status open

\begin_layout Plain Layout
Network ! Description Language
\end_layout

\end_inset

 (NDL) 
\end_layout

\begin_layout Standard
The simple network builder only allows you to build one of the predefined
 network types.
 To build more complicated networks, you need to use the NDL network builder
 which has the following parameters.
 Detailed description on NDL can be found in Chapter 
\begin_inset CommandInset ref
LatexCommand ref
reference "chap:CNTK_Adv"

\end_inset

.
\end_layout

\begin_layout Itemize

\emph on
networkDescription
\emph default

\begin_inset Index idx
status open

\begin_layout Plain Layout
networkDescription
\end_layout

\end_inset

: the file path of the NDL script, which will be described in Chapter 
\begin_inset CommandInset ref
LatexCommand ref
reference "chap:CNTK_Adv"

\end_inset

, to execute.
 If there is no networkDescription file specified then the NDL is assumed
 to be in the same configuration file as the NDLNetworkBuilder subblock,
 specified with the 
\emph on
run
\emph default
 parameter.
  Note that only one file path may be specified via the 
\emph on
networkDescription
\emph default
 parameter.
 To load multiple files of macros, use the 
\emph on
ndlMacros
\emph default
 parameter.
\end_layout

\begin_layout Itemize

\emph on
ru
\emph default
n
\begin_inset Index idx
status open

\begin_layout Plain Layout
run
\end_layout

\end_inset

: the block of the NDL that will be executed.
 If an external NDL file is specified via the 
\emph on
networkDescription
\emph default
 parameter, the run parameter identifies a block in that file.
 This parameter overrides any run parameters that may already exist in the
 file.
 If no 
\emph on
networkDescription
\emph default
 file is specified, the run parameter identifies a block in the current
 configuration file.
\end_layout

\begin_layout Itemize

\emph on
load
\emph default

\begin_inset Index idx
status open

\begin_layout Plain Layout
load
\end_layout

\end_inset

: the blocks of NDL scripts to load.
  Multiple blocks can be specified via a ":" separated list.
 The blocks specified by the load parameter typically contain macros, which
 will be described in Chapter 
\begin_inset CommandInset ref
LatexCommand ref
reference "chap:CNTK_Adv"

\end_inset

, for use by the run block.
 Similar to the run parameter, the load parameter identifies blocks in an
 external NDL file and overrides any load parameters that may already exist
 in the file, if a file is specified by the networkDescription parameter.
 If no networkDescription file is specified, load identifies a block in
 the current configuration file.
\end_layout

\begin_layout Itemize

\emph on
ndlMacros
\emph default

\begin_inset Index idx
status open

\begin_layout Plain Layout
ndlMacros
\end_layout

\end_inset

: the file path where NDL macros may be loaded.
 This parameter is usually used to load a default set of NDL macros that
 can be used by all NDL scripts.
 Multiple NDL files, each specifying different sets of macros, can be loaded
 by specifying a "+" separated list of file paths for this 
\emph on
ndlMacros
\emph default
 parameter.
 In order to share macros with other command blocks such as model editing
 language (MEL) blocks we will describe in Chapter 
\begin_inset CommandInset ref
LatexCommand ref
reference "chap:CNTK_Adv"

\end_inset

, you should define it at the root level of the configuration file.
\end_layout

\begin_layout Itemize

\emph on
randomSeedOffset
\emph default

\begin_inset Index idx
status open

\begin_layout Plain Layout
randomSeedOffset
\end_layout

\end_inset

: a non-negative random seed offset value in initializing the learnable
 parameters.
 The default value is 0.
 This allows users to run experiments with different random initialization.
\end_layout

\begin_layout Section
Learners
\end_layout

\begin_layout Standard
Up to now, CNTK implements an SGD learner.
 New learners will be added in the future.
 
\end_layout

\begin_layout Subsection
Stochastic Gradient Descent Learner
\begin_inset Index idx
status open

\begin_layout Plain Layout
Stochastic Gradient Descent ! Learner
\end_layout

\end_inset


\end_layout

\begin_layout Standard
The behavior of the SGD algorithm is controlled by the SGD block of the
 options.
 When an option is omitted the default value is assumed.
 Here we list all the control parameters used.
\end_layout

\begin_layout Subsubsection
Training process control
\end_layout

\begin_layout Itemize

\emph on
modelPath
\emph default

\begin_inset Index idx
status open

\begin_layout Plain Layout
modelPath
\end_layout

\end_inset

: the full path to save the final model.
 Must be provided and points to a valid file name.
\end_layout

\begin_layout Itemize

\emph on
trainCriterionNodeName
\emph default

\begin_inset Index idx
status open

\begin_layout Plain Layout
trainCriterionNodeName
\end_layout

\end_inset

: the name of the training criterion node.
 If not provided the default training criterion node in the network will
 be used.
\end_layout

\begin_layout Itemize

\emph on
evalCriterionNodeName
\emph default

\begin_inset Index idx
status open

\begin_layout Plain Layout
evalCriterionNodeName
\end_layout

\end_inset

: the name of the evaluation criterion node.
 If not provided the default evaluation criterion node in the network will
 be used.
\end_layout

\begin_layout Itemize

\emph on
epochSize
\emph default

\begin_inset Index idx
status open

\begin_layout Plain Layout
epochSize
\end_layout

\end_inset

: epoch size, i.e., the number of samples in each epoch.
 Often is but may be different from the dataset size.
 An intermediate model and other check point information is saved for each
 epoch.
 When set to 0 the whole dataset size is used.
\end_layout

\begin_layout Itemize

\emph on
keepCheckPointFiles
\emph default

\begin_inset Index idx
status open

\begin_layout Plain Layout
keepCheckPointFiles
\end_layout

\end_inset

: whether you want to keep the check point file after a new epoch starts.
 Valid values are true and false (default).
 
\end_layout

\begin_layout Itemize

\emph on
maxEpochs
\emph default

\begin_inset Index idx
status open

\begin_layout Plain Layout
maxEpochs
\end_layout

\end_inset

: maximum number of epochs to run.
\end_layout

\begin_layout Itemize

\emph on
minibatchSize
\emph default

\begin_inset Index idx
status open

\begin_layout Plain Layout
minibatchSize
\end_layout

\end_inset

: minibatch size for each epoch.
 Default value is 256.
 Can use syntax such as 128*2:1024 which means using minibatch size 128
 for 2 epochs and then 1024 for the rest.
\end_layout

\begin_layout Itemize

\emph on
dropoutRate
\emph default

\begin_inset Index idx
status open

\begin_layout Plain Layout
dropoutRate
\end_layout

\end_inset

: dropout rate during the training procedure.
 Default is 0.0.
 Can use syntax such as 0.5*10:0.2 which means using dropout rate 0.5 for 10
 epochs and then 0.2 for the rest.
\end_layout

\begin_layout Itemize

\emph on
maxTempMemSizeInSamplesForCNN
\emph default

\begin_inset Index idx
status open

\begin_layout Plain Layout
maxTempMemSizeInSamplesForCNN
\end_layout

\end_inset

: maximum temporary memory used (in number of samples) when packaging and
 unpackaging input features.
 Default is 0, which means using any value as needed.
 Useful to control the memory foot print esp.
 when run under GPU.
\end_layout

\begin_layout Itemize

\emph on
executionEngine
\emph default

\begin_inset Index idx
status open

\begin_layout Plain Layout
executionEngine
\end_layout

\end_inset

: the execution engine to use.
 Valid values is synchronous (default).
\end_layout

\begin_layout Subsubsection
Learning rate and momentum control
\end_layout

\begin_layout Itemize

\emph on
learningRatesPerMB
\emph default

\begin_inset Index idx
status open

\begin_layout Plain Layout
learningRatesPerMB
\end_layout

\end_inset

: learning rates per minibatch.
 Useful when you want to use the same learning rate while the minibatch
 size is changed.
 Can use syntax such as 0.8*10:0.2 which means using the learning rate 0.8
 for 10 epochs and then 0.2 for the rest.
 learningRatesPerMB may be missing, for example, when learningRatesPerSample
 is provided or the automatic learning rate determination algorithm is used.
\end_layout

\begin_layout Itemize

\emph on
learningRatesPerSample
\emph default

\begin_inset Index idx
status open

\begin_layout Plain Layout
learningRatesPerSample
\end_layout

\end_inset

: learning rates per sample.
 Useful when you want to keep the learning rates per sample constant, i.e.,
 automatically increases effective learning rate for the minibatch when
 the minibatch size is increased.
 Can use syntax such as 0.008*10:0.002 which means using the learning rate
 0.008 for 10 epochs and then 0.002 for the rest.
 learningRatesPerSample may be missing, for example, when learningRatesPerMB
 is provided or the automatic learning rate determination algorithm is used.
\end_layout

\begin_layout Itemize

\emph on
momentumPerMB
\emph default

\begin_inset Index idx
status open

\begin_layout Plain Layout
momentumPerMB
\end_layout

\end_inset

: momentum per minibatch.
 Default is 0.9.
 Can use syntax such as 0.1*2:0.9 which means using momentum 0.1 for 2 epochs
 and then 0.9 for the rest.
\end_layout

\begin_layout Itemize

\emph on
autoAdjust
\emph default

\begin_inset Index idx
status open

\begin_layout Plain Layout
autoAdjust
\end_layout

\end_inset

: contains the information related to the automatic learning rate control.
 Default value is empty (
\begin_inset Quotes eld
\end_inset


\begin_inset Quotes erd
\end_inset

) which means no automatic learning rate control.
 Inside the block, there can be following values:
\end_layout

\begin_deeper
\begin_layout Itemize

\emph on
autoAdjustLR
\emph default

\begin_inset Index idx
status open

\begin_layout Plain Layout
autoAdjustLR
\end_layout

\end_inset

: the automatic learning rate adjustment algorithm to use.
 Valid values are None (default, don't auto adjust learning rate), AdjustAfterEp
och (check the training criterion after each epoch using the development
 set of the training set and decide whether to adjust the learning rate),
 and SearchBeforeEpoch (search the learning rate based on a small portion
 of the training set before each epoch starts).
\end_layout

\begin_layout Standard
used in the AdjustAfterEpoch
\begin_inset Index idx
status open

\begin_layout Plain Layout
AdjustAfterEpoch
\end_layout

\end_inset

 mode:
\end_layout

\begin_layout Itemize

\emph on
reduceLearnRateIfImproveLessThan
\emph default

\begin_inset Index idx
status open

\begin_layout Plain Layout
reduceLearnRateIfImproveLessThan
\end_layout

\end_inset

: reduce the learning rate if the improvement is less than this value.
 Default is 0.
 
\end_layout

\begin_layout Itemize

\emph on
learnRateDecreaseFactor
\emph default

\begin_inset Index idx
status open

\begin_layout Plain Layout
learnRateDecreaseFactor
\end_layout

\end_inset

: the learning rate decrease factor.
 Default value is 0.618.
 
\end_layout

\begin_layout Itemize

\emph on
increaseLearnRateIfImproveMoreThan
\emph default

\begin_inset Index idx
status open

\begin_layout Plain Layout
increaseLearnRateIfImproveMoreThan
\end_layout

\end_inset

: increase the learning rate if the improvement is larger than this value.
 Default value is 1#INF (infinity) which means never increase.
 
\end_layout

\begin_layout Itemize

\emph on
learnRateIncreaseFactor
\emph default

\begin_inset Index idx
status open

\begin_layout Plain Layout
learnRateIncreaseFactor
\end_layout

\end_inset

: the learning rate increase factor.
 Default value is 1.382.
 
\end_layout

\begin_layout Itemize

\emph on
loadBestModel
\emph default

\begin_inset Index idx
status open

\begin_layout Plain Layout
loadBestModel
\end_layout

\end_inset

: weather to load the best model if the current model decreases the performance.
 Valid values are true (default) and false.
 
\end_layout

\begin_layout Itemize

\emph on
learnRateAdjustInterval
\begin_inset Index idx
status open

\begin_layout Plain Layout
learnRateAdjustInterval
\end_layout

\end_inset


\emph default
: determine the frequency of applying the learning rate adjustment check.
 Default is 1 epoch.
 If this value is set to a value larger than 1 the learning rate adjustment
 will be based on the average criterion computed from the last learnRateAdjustIn
terval epochs.
\end_layout

\begin_layout Standard
Used in the SearchBeforeEpoch mode.
\end_layout

\begin_layout Itemize

\emph on
numMiniBatch4LRSearch
\emph default

\begin_inset Index idx
status open

\begin_layout Plain Layout
numMiniBatch4LRSearch
\end_layout

\end_inset

: the number of minibatches used to search the learning rate.
 Default value is 500.
 It's typically set to 10-20% of the total minibatches in an epoch.
 
\end_layout

\begin_layout Itemize

\emph on
numPrevLearnRate
\emph default

\begin_inset Index idx
status open

\begin_layout Plain Layout
numPrevLearnRate
\end_layout

\end_inset

: number of previous learning rates used as a hint to the search range.
 Default value is 5.
 
\end_layout

\begin_layout Itemize

\emph on
numBestSearchEpoch
\emph default

\begin_inset Index idx
status open

\begin_layout Plain Layout
numBestSearchEpoch
\end_layout

\end_inset

: number of epochs in which we use the best learning rate instead of the
 sufficient learning rate .
 Default value is 1.
 
\end_layout

\end_deeper
\begin_layout Subsubsection
Gradient control
\end_layout

\begin_layout Itemize

\emph on
gradientClippingWithTruncation
\emph default

\begin_inset Index idx
status open

\begin_layout Plain Layout
gradientClippingWithTruncation
\end_layout

\end_inset

: whether to use the truncation based gradient clipping to control gradient
 explosion.
 Valid values are true (default) and false.
 If it is false the norm based clipping will be used instead which is more
 expensive.
\end_layout

\begin_layout Itemize

\emph on
clippingThresholdPerSample
\emph default

\begin_inset Index idx
status open

\begin_layout Plain Layout
clippingThresholdPerSample
\end_layout

\end_inset

: the clipping thread for each sample.
 Default value is 1#INF which means infinity (i.e., clipping is turned off).
\end_layout

\begin_layout Itemize
\begin_inset Index idx
status open

\begin_layout Plain Layout
L2RegWeight
\end_layout

\end_inset


\emph on
L2RegWeight
\emph default
: the L2 regularization weight.
 Default is 0.
\end_layout

\begin_layout Itemize
\begin_inset Index idx
status open

\begin_layout Plain Layout
L1RegWeight
\end_layout

\end_inset


\emph on
L1RegWeight
\emph default
: the L1 regularization weight.
 Default is 0.
\end_layout

\begin_layout Itemize

\emph on
gradUpdateType
\emph default

\begin_inset Index idx
status open

\begin_layout Plain Layout
gradUpdateType
\end_layout

\end_inset

: gradient update type.
 Valid values are None (default, no special treatment to the gradient),
 AdaGrad, and RmsProp.
 When gradUpdateType equals to AdaGrad or RmsProp, you can control the behavior
 of the gradient update using following parameters: 
\end_layout

\begin_deeper
\begin_layout Itemize
normWithAveMultiplier
\begin_inset Index idx
status open

\begin_layout Plain Layout
normWithAveMultiplier
\end_layout

\end_inset

 : normalize the gradient with the average multipliers applied to the gradients
 by the AdaGrad/RmsProp algorithm.
 Default is true (default).
 
\end_layout

\begin_layout Standard
When gradUpdateType equals to RmsProp, you can control the behavior of the
 gradient update using following parameters:
\end_layout

\begin_layout Itemize

\emph on
rms_wgt_inc
\emph default

\begin_inset Index idx
status open

\begin_layout Plain Layout
rms_wgt_inc
\end_layout

\end_inset

: multiplicative increment of the learning rate scale.
 Default is 1.2.
\end_layout

\begin_layout Itemize

\emph on
rms_wgt_dec
\emph default

\begin_inset Index idx
status open

\begin_layout Plain Layout
rms_wgt_dec
\end_layout

\end_inset

: multiplicative decrement of the learning rate scale.
 Default is 0.75.
\end_layout

\begin_layout Itemize

\emph on
rms_wgt_max
\emph default

\begin_inset Index idx
status open

\begin_layout Plain Layout
rms_wgt_max
\end_layout

\end_inset

: maximum learning rate scale allowed.
 A value closer to 1 makes the learning rate adjustment more stable but
 slower.
 Default is 10.
\end_layout

\begin_layout Itemize

\emph on
rms_wgt_min
\emph default

\begin_inset Index idx
status open

\begin_layout Plain Layout
rms_wgt_min
\end_layout

\end_inset

: minimum learning rate scale allowed.
 A value closer to 1 makes the learning rate adjustment more stable but
 slower.
 Default is 0.1.
\end_layout

\begin_layout Itemize

\emph on
rms_gamma
\emph default

\begin_inset Index idx
status open

\begin_layout Plain Layout
rms_gamma
\end_layout

\end_inset

: smoothing factor used to estimate the moving average of the variance.
 The smaller the value, the quicker it forgets the past information.
 Default is 0.99.
 
\end_layout

\end_deeper
\begin_layout Itemize

\emph on
gaussianNoiseInjectStd
\emph default

\begin_inset Index idx
status open

\begin_layout Plain Layout
gaussianNoiseInjectStd
\end_layout

\end_inset

: the standard deviation of the Gaussian noise added when using the AdaGrad
 approach.
 Default is 0.
\end_layout

\begin_layout Subsubsection
Adaptation
\end_layout

\begin_layout Standard
Only KL divergence regularization is directly supported.
 Other adaptation techniques can be easily implemented by adding computation
 nodes to the network using the model editing language (MEL) that we will
 describe in Chapter 
\begin_inset CommandInset ref
LatexCommand ref
reference "chap:CNTK_Adv"

\end_inset

.
\end_layout

\begin_layout Itemize

\emph on
adaptationRegType
\emph default

\begin_inset Index idx
status open

\begin_layout Plain Layout
adaptationRegType
\end_layout

\end_inset

: adaptation regularization type.
 Valid values are None (default) and KL (for KL divergence based regularization)
\end_layout

\begin_layout Itemize

\emph on
adaptationRegWeight
\emph default

\begin_inset Index idx
status open

\begin_layout Plain Layout
adaptationRegWeight
\end_layout

\end_inset

: adaptation regularization weight.
 Default value is 0.
\end_layout

\begin_layout Subsubsection
Information display
\end_layout

\begin_layout Itemize

\emph on
traceLevel
\emph default

\begin_inset Index idx
status open

\begin_layout Plain Layout
traceLevel
\end_layout

\end_inset

: trace level to decide what information to print out in the stderr.
 Valid values are 0 (default) and 1.
\end_layout

\begin_layout Itemize

\emph on
numMBsToShowResult
\emph default

\begin_inset Index idx
status open

\begin_layout Plain Layout
numMBsToShowResult
\end_layout

\end_inset

: display training statistics after how many minibatches.
 Default is 10.
\end_layout

\begin_layout Subsubsection
Gradient Check
\end_layout

\begin_layout Itemize

\emph on
gradientcheck
\emph default

\begin_inset Index idx
status open

\begin_layout Plain Layout
gradientcheck
\end_layout

\end_inset

: determines whether to use the gradient checker.
 The default value is false.
 When using the gradient checker you need to use a minibatch size that is
 larger than the sequence length for RNNs due to the truncated back-propagation
 through time (BPTT) algorithm used to train RNNs, and a smaller learning
 rate to prevent numerical issues caused by divergence.
 In addition, precision should be set to double.
\end_layout

\begin_layout Section
Data Readers
\end_layout

\begin_layout Standard
The reader block is used for all types of readers and the readerType parameter
 determines which reader to use.
 Each reader implements the same IDataReader interface which will be described
 in detail in Chapter 
\begin_inset CommandInset ref
LatexCommand ref
reference "chap:CNTK_Programmer"

\end_inset

.
 Many parameters in the reader block are shared across different types of
 readers.
 Some are specific to a particular reader.
 In this block we will introduce the main data readers implemented in CNTK.
 
\end_layout

\begin_layout Subsection
UCIFastReader
\begin_inset Index idx
status open

\begin_layout Plain Layout
UCIFastReader
\end_layout

\end_inset


\begin_inset CommandInset label
LatexCommand label
name "sub:UCIFastReader"

\end_inset


\end_layout

\begin_layout Standard
UCIFastReader reads text-based UCI format data, in which each data record
 is a line of space-delimited floating point feature and label values.
 The label information is either at the beginning or the end of each line,
 if label information is provided.
 To use the UCIFastReader you set the readerType to UCIFastReader as in
 
\end_layout

\begin_layout Standard
\begin_inset listings
inline false
status open

\begin_layout Plain Layout

  reader=[ 
\end_layout

\begin_layout Plain Layout

    readerType=UCIFastReader 
\end_layout

\begin_layout Plain Layout

\end_layout

\begin_layout Plain Layout

    file=c:
\backslash
cntk
\backslash
data
\backslash
mnist
\backslash
mnist_train.txt 
\end_layout

\begin_layout Plain Layout

\end_layout

\begin_layout Plain Layout

    features=[ 
\end_layout

\begin_layout Plain Layout

      dim=784 
\end_layout

\begin_layout Plain Layout

      start=1 
\end_layout

\begin_layout Plain Layout

    ] 
\end_layout

\begin_layout Plain Layout

\end_layout

\begin_layout Plain Layout

    labels=[ 
\end_layout

\begin_layout Plain Layout

      dim=1 
\end_layout

\begin_layout Plain Layout

      start=0 
\end_layout

\begin_layout Plain Layout

      labelDim=10 
\end_layout

\begin_layout Plain Layout

	  labelMappingFile=c:
\backslash
cntk
\backslash
data
\backslash
mnist
\backslash
mnistlabels.txt
\end_layout

\begin_layout Plain Layout

    ] 
\end_layout

\begin_layout Plain Layout

  ] 
\end_layout

\end_inset


\end_layout

\begin_layout Standard
In this example you can also notice two sub-blocks named features and labels.
 These names are used by the data readers to match the computation node
 in your network and the data loaded from the files.
 If simple network builders are used to create your network, features and
 labels are the standard names of the feature and label nodes, respectively.
 If you defined your network using the NDL network builder you need to make
 sure these names matches the corresponding nodes in your network.
 The UCIFastReader has following parameters: 
\end_layout

\begin_layout Itemize

\emph on
file
\emph default

\begin_inset Index idx
status open

\begin_layout Plain Layout
file
\end_layout

\end_inset

: the file that contains the dataset.
 This parameter has been moved up from the features and labels sub-blocks,
 because UCIFastReader requires the file be the same, and moving up a level
 is an excellent way to make sure this restriction is met.
 
\end_layout

\begin_layout Itemize

\emph on
dim
\emph default

\begin_inset Index idx
status open

\begin_layout Plain Layout
dim
\end_layout

\end_inset

: the dimension of the input value.
 Note that each column in the UCI data file represents one dimension of
 the input data.
\end_layout

\begin_layout Itemize

\emph on
start
\emph default

\begin_inset Index idx
status open

\begin_layout Plain Layout
start
\end_layout

\end_inset

: the start column (zero-based) of the input data.
\end_layout

\begin_layout Itemize

\emph on
labelDim
\emph default

\begin_inset Index idx
status open

\begin_layout Plain Layout
labelDim
\end_layout

\end_inset

: the number of possible label values.
 This parameter is required for categorical labels since the dimension of
 the label node will be determined by this value.
 Note that the label value itself is typically specified in one column in
 the UCI data file.
\end_layout

\begin_layout Itemize

\emph on
labelMappingFile
\emph default

\begin_inset Index idx
status open

\begin_layout Plain Layout
labelMappingFile
\end_layout

\end_inset

: the path to a file used to map from the label value to a numerical label
 identifier.
 The file typically lists all possible label values, one per line, which
 might be text or numeric.
 The zero-based line number is the identifier that will be used by CNTK
 to identify that label.
 It's important that the same label mapping file is used for training and
 evaluation.
 This can be done by moving the 
\emph on
labelMappingFile 
\emph default
parameter up so that it can be shared by both the training and evaluation
 blocks.
\end_layout

\begin_layout Subsection
HTKMLFReader
\begin_inset Index idx
status open

\begin_layout Plain Layout
HTKMLFReader
\end_layout

\end_inset


\end_layout

\begin_layout Standard
HTKMLFReader is a data reader that reads files typically associated with
 speech recognition tasks, and specifically with the HTK suite of tools.
 The reader can take as input two types of files, a list of feature files
 known in HTK parlance as an SCP file (
\begin_inset Quotes eld
\end_inset

script
\begin_inset Quotes erd
\end_inset

 file) and a label file known as a MLF file (
\begin_inset Quotes eld
\end_inset

model label file
\begin_inset Quotes erd
\end_inset

).
 Because CNTK can be used to build networks with arbitrary topology including
 networks with multiple inputs and outputs, the HTKMLFReader can process
 one or multiple SCP and MLF files.
 A typical example of usage for the HTKMLFReader is as follows:
\end_layout

\begin_layout Standard
\begin_inset listings
inline false
status open

\begin_layout Plain Layout

reader=[
\end_layout

\begin_layout Plain Layout

  readerType=HTKMLFReader
\end_layout

\begin_layout Plain Layout

  readMethod=rollingWindow
\end_layout

\begin_layout Plain Layout

  miniBatchMode=Partial
\end_layout

\begin_layout Plain Layout

  randomize=Auto
\end_layout

\begin_layout Plain Layout

  
\end_layout

\begin_layout Plain Layout

  features=[
\end_layout

\begin_layout Plain Layout

    dim=792
\end_layout

\begin_layout Plain Layout

    scpFile=$ScpDir$
\backslash
TIMIT.train.scp.fbank.fullpath
\end_layout

\begin_layout Plain Layout

  ]
\end_layout

\begin_layout Plain Layout

  
\end_layout

\begin_layout Plain Layout

  labels=[
\end_layout

\begin_layout Plain Layout

    mlfFile=$MlfDir$
\backslash
TIMIT.train.align_cistate.mlf.cntk
\end_layout

\begin_layout Plain Layout

    labelDim=183
\end_layout

\begin_layout Plain Layout

    labelMappingFile=$MlfDir$
\backslash
TIMIT.statelist
\end_layout

\begin_layout Plain Layout

  ]
\end_layout

\begin_layout Plain Layout

] 
\end_layout

\end_inset

The HTKMLFReader has the following configuration parameters:
\end_layout

\begin_layout Itemize

\emph on
readMethod
\begin_inset Index idx
status open

\begin_layout Plain Layout
readMethod
\end_layout

\end_inset

:
\emph default
 the method used to read the features files into memory for processing during
 network training.
 The 
\begin_inset Quotes eld
\end_inset

rollingWindow
\begin_inset Quotes erd
\end_inset

 option reads in all feature files and stores them on disk in one large
 temporary binary file.
 The data is randomized by running a large rollowing window over the data
 in this file and randomizing the data within the window.
 This method produces more thorough randomization of the data but requires
 a large temprorary file written to disk.
 The other option is 
\begin_inset Quotes eld
\end_inset

blockRandomize
\begin_inset Quotes erd
\end_inset

 which divides the data into large blocks and then randomizes the order
 of the blocks and the order of the data within the block.
 The data in each block is read directly from the feature files.
 Because this does not require any temporary feature files, this option
 is more appropriate for large corpora.
 The default is blockRandomize.
 Note that the blockRandomize option requires an archive format of SCP file,
 described below.
 Also, as described below, when used in conjunction with 
\begin_inset Quotes eld
\end_inset

frameMode=false
\begin_inset Quotes erd
\end_inset

 the blockRandomize read method will randomize over utterances, but not
 frames.
 This is appropriate for use with recurrent architectures when preserving
 the sequential nature of the training examples is desired.
 
\end_layout

\begin_layout Itemize

\emph on
pageFilePath
\begin_inset Index idx
status open

\begin_layout Plain Layout
pageFilePath
\end_layout

\end_inset


\emph default
: specify where the temporary page file of the features should be stored.
 By default it will use system provided temp file.
\end_layout

\begin_layout Itemize

\emph on
randomize
\begin_inset Index idx
status open

\begin_layout Plain Layout
randomize
\end_layout

\end_inset

:
\emph default
 Auto or None if readMethod is rollingWindow, Auto, None, or a specified
 block size if readMethod is blockRandomize.
 It determines how the reader should randomize the data.
 When a block size is specified, only that much of data will be in memory
 at one time.
\end_layout

\begin_layout Itemize

\emph on
minibatchMode
\emph default

\begin_inset Index idx
status open

\begin_layout Plain Layout
minibatchMode
\end_layout

\end_inset

: Partial or Full, this option decides how to handle the last minibatch
 if there are not enough frames to form a complete minibatch of the requested
 size.
 The default is Partial, which will use the remaining frames in a smaller
 final minibatch of the training epoch.
 The Full option will only process complete minibatches.
\end_layout

\begin_layout Standard
The above example has two sources of data being processed by the reader,
 
\emph on
features,
\emph default
 in the form of a list of HTK feature files, and 
\emph on
labels,
\emph default
 which are in the form of an HTK MLF file.
 Both features and labels correspond to nodes in the computational network,
 in this case, the input and output nodes, respectively.
 Note that 
\begin_inset Quotes eld
\end_inset

features
\begin_inset Quotes erd
\end_inset

 and 
\begin_inset Quotes eld
\end_inset

labels
\begin_inset Quotes erd
\end_inset

 are the default names used by the SimpleNetworkBuilder but if the network
 is designed using the Network Descrition Language (NDL), then any names
 can be used, as long as they each have a corresponding node in the network.
\end_layout

\begin_layout Standard
To specify continuous-valued features, e.g.
 MFCC's or log mel filterbank coefficients, the following parameters should
 be included in the a confguration block:
\end_layout

\begin_layout Itemize

\emph on
scpFile
\begin_inset Index idx
status open

\begin_layout Plain Layout
scpFile
\end_layout

\end_inset

: 
\emph default
a list of files to be processed.
 The files should be HTK compatible files and can be specified in standard
 mode or 
\begin_inset Quotes eld
\end_inset

archive
\begin_inset Quotes erd
\end_inset

 model.
 The details of using an archive
\emph on
 
\emph default
are described below.
  configuration parameter.
\end_layout

\begin_layout Itemize

\emph on
dim
\begin_inset Index idx
status open

\begin_layout Plain Layout
dim
\end_layout

\end_inset

:
\emph default
 an integer that specifies the feature vector dimension.
 There are two operating modes for this parameter.
 If the 
\emph on
contextWindow
\emph default
 parameter is specified, the dim value represents the size of the original
 (single frame) feature vector.
 If 
\emph on
contextWindow
\emph default
 is not specified, then a symmetric context window can be created by specifying
 the desired final feature vector dimension.
 For example, if you had 72-dimensional features (24-dimensional filterbank
 features plus delta and delta-delta coefficients) and the contextWindow
 was not specified, setting dim=792 would create a context window of 11
 frames (72*11), with 5 frames on either side of the current frame.
 
\end_layout

\begin_layout Itemize

\emph on
contextWindow
\begin_inset Index idx
status open

\begin_layout Plain Layout
contextWindow
\end_layout

\end_inset

:
\emph default
 specify the context window of input frames.
 This parameter takes a single value for symmetric context windows and two
 colon-separated values for assymetric context windows.
 For example, contextWindow=5 will create an input context window of 11
 frames, using 5 frames to the left and right of the current frame.
 Setting contextWindow=5:2 will create a context window of 8 frames, with
 a left context of 5 frames and a right context of 2 frames.
 Note that when contextWindow is used, the 
\emph on
dim 
\emph default
should reflect the dimension of the original feature vector.
 
\end_layout

\begin_layout Standard
To specify the corresponding labels, e.g.
 phoneme or senone labels, a configuration block should be used that specifies
 the following parameters:
\end_layout

\begin_layout Itemize

\emph on
mlfFile
\begin_inset Index idx
status open

\begin_layout Plain Layout
mlfFile
\end_layout

\end_inset

:
\emph default
 an HTK-style MLF file that contains the labels for all utterances specified
 in the SCP file.
 
\end_layout

\begin_layout Itemize

\emph on
labelDim
\emph default

\begin_inset Index idx
status open

\begin_layout Plain Layout
labelDim
\end_layout

\end_inset

: the total cardinality of the label set 
\end_layout

\begin_layout Itemize

\emph on
labelMappingFile
\emph default

\begin_inset Index idx
status open

\begin_layout Plain Layout
labelMappingFile
\end_layout

\end_inset

: a list of all the labels seen in the MLF file 
\end_layout

\begin_layout Standard
Note that multiple inputs and outputs can be specified using additional
 reader blocks for either features read from files listed in an SCP file
 or labels read from an MLF file.
 For example, in a multi-task learning scenario, where the network was predictin
g both speaker identity and senone label, the user would specify an additional
 block that includes an MLF file that contains labels corresponding about
 speaker identity.
 Similarly, for a network with multiple inputs, e.g.
 both MFCC and PLP features, an additional feature block would be used.
 
\end_layout

\begin_layout Standard
For recurrent structures, such as an RNN or an LSTM, there are additional
 configuration options in the HTKMLFReader
\end_layout

\begin_layout Itemize

\emph on
frameMode
\emph default

\begin_inset Index idx
status open

\begin_layout Plain Layout
frameMode
\end_layout

\end_inset

: true or false, whether the reader should randomize the data at the frame
 level or the utterance level.
 Setting frameMode to true is the default and is appropriate for training
 networks without any temporal connections.
 For networks that are designed to learn sequential information, e.g.
 RNN, frameMode should be set to false, which means utterances are randomized
 but proper sequence is maintained within an utterance.
 Note that this only works with the 
\begin_inset Quotes eld
\end_inset

blockRandomize
\begin_inset Quotes erd
\end_inset

 read method.
 
\end_layout

\begin_layout Itemize

\emph on
nbruttsineachrecurrentiter
\emph default

\begin_inset Index idx
status open

\begin_layout Plain Layout
nbruttsineachrecurrentiter
\end_layout

\end_inset

: specifies the number of utterances to process together for efficient training
 of networks with recurrent structures.
 The default is 1.
 
\end_layout

\begin_layout Itemize

\emph on
truncated
\emph default

\begin_inset Index idx
status open

\begin_layout Plain Layout
truncated
\end_layout

\end_inset

: true or false
\end_layout

\begin_layout Standard
It is important to note that there are some small differences between the
 standard SCP and MLF files used in HTK and the ones used in CNTK.
 
\end_layout

\begin_layout Standard
Most notably, the MLF file must contain the actual symbols used for classificati
on.
 For continuous speech recognition, this typically means labels corresponding
 to the senones (physical HMM states).
 However, HVite typically generates an MLF during forced alignment that
 includes only the logical HMM state names.
 Thus, to use this MLF in CNTK, either the MLF must be post-processed to
 replace the logical state names with thee corresponding senone labels,
 or HVite must be modified so that it writes the senone labels directly.
 
\end_layout

\begin_layout Standard
The SCP files
\begin_inset Index idx
status open

\begin_layout Plain Layout
SCP files
\end_layout

\end_inset

 processed by the HTKMLFReader can be one of two varieties: either the standard
 format, where each line corresponds to a physical feature file, or the
 aliased format, where each line contains a logical name and refers to a
 segment of a possibly larger physical file, defined by start and end frames.
 The logical name is used to identify the corresponding labels in the MLF
 file.
 Even if the files are stored individually, as in the first case, the aliased
 format must always be used with the blockRandomize read method, as it uses
 the information about the starting and ending frames in the SCP file to
 determine the utterance lengths without having to open the files themselves.
 In this case, the start frame should be 0 and the ending frame should be
 set appropriately based on the length of the utterance.
 In addition, for multiple inputs and/or outputs, the aliased format should
 also be used so that all SCP files and MLF files have their logical names
 in common.
 If the rollingWindow read method is used instead of blockRandomize, then
 the start and end frame information may be omitted.
 
\end_layout

\begin_layout Standard
Here are example snippets of SCP and MLF files for the TIMIT corpus for
 appropriate for a network with 2 feature inputs (in this case, MFCC and
 PLP features) and 1 output corresponding to phoneme states.
 The SCP file for the MFCC features contains entries such as these.
\end_layout

\begin_layout Standard
\begin_inset listings
inline false
status open

\begin_layout Plain Layout

train-dr1-fcjf0-si1027.mfc=//hostname/data/TIMIT/mfc/train/dr1/fcjf0/train-dr1-fc
jf0-si1027.mfc[0,306]
\end_layout

\begin_layout Plain Layout

train-dr1-fcjf0-si1657.mfc=//hostname/data/TIMIT/mfc/train/dr1/fcjf0/train-dr1-fc
jf0-si1657.mfc[0,281]
\end_layout

\begin_layout Plain Layout

train-dr1-fcjf0-si648.mfc=//hostname/data/TIMIT/mfc/train/dr1/fcjf0/train-dr1-fcj
f0-si648.mfc[0,359]
\end_layout

\end_inset


\end_layout

\begin_layout Standard
The SCP file for the PLP features is be similar but point to different physical
 files.
 Note that the logical root name in both SCP files is the same.
 
\end_layout

\begin_layout Standard
\begin_inset listings
lstparams "basicstyle={\footnotesize}"
inline false
status open

\begin_layout Plain Layout

train-dr1-fcjf0-si1027.plp=//hostname/data/TIMIT/plp/train/dr1/fcjf0/train-dr1-fc
jf0-si1027.plp[0,306]
\end_layout

\begin_layout Plain Layout

train-dr1-fcjf0-si1657.plp=//hostname/data/TIMIT/plp/train/dr1/fcjf0/train-dr1-fc
jf0-si1657.plp[0,281]
\end_layout

\begin_layout Plain Layout

train-dr1-fcjf0-si648.plp=//hostname/data/TIMIT/plp/train/dr1/fcjf0/train-dr1-fcj
f0-si648.plp[0,359]
\end_layout

\end_inset


\end_layout

\begin_layout Standard
The MLF file also shares the logical name with both SCP files.
 In this 
\end_layout

\begin_layout Standard
\begin_inset listings
inline false
status open

\begin_layout Plain Layout

#!MLF!# 
\end_layout

\begin_layout Plain Layout

"train-dr1-fcjf0-si1027.rec"
\end_layout

\begin_layout Plain Layout

0 200000 h#_s2 -136.655975 h# -589.680481 h#
\end_layout

\begin_layout Plain Layout

200000 400000 h#_s3 -145.780716
\end_layout

\begin_layout Plain Layout

400000 800000 h#_s4 -307.243774
\end_layout

\begin_layout Plain Layout

800000 1200000 q_s2 -349.529327 q -897.429504 q
\end_layout

\begin_layout Plain Layout

1200000 1500000 q_s3 -280.568817
\end_layout

\begin_layout Plain Layout

1500000 1800000 q_s4 -267.331390
\end_layout

\begin_layout Plain Layout

1800000 1900000 iy_s2 -76.825096 iy -673.892883 iy
\end_layout

\begin_layout Plain Layout

1900000 2400000 iy_s3 -305.832458
\end_layout

\begin_layout Plain Layout

2400000 2800000 iy_s4 -291.235352 
\end_layout

\end_inset


\end_layout

\begin_layout Standard
Finally, it is important to note that in most speech recognition applications,
 the continuous-valued features are used as the inputs discrete categorical
 labels are used as the output.
 However, the HTKMLFReader just associates data with node names and is agnostic
 as to how this data is used.
 For example, an appropriate MLF file of speaker identity labels could be
 used to generate a one-hot vector of speaker identity features as an input
 to the network.
 
\end_layout

\begin_layout Subsection
LMSequenceReader
\begin_inset Index idx
status open

\begin_layout Plain Layout
LMSequenceReader
\end_layout

\end_inset

 
\end_layout

\begin_layout Standard
LMSequenceReader is a reader that reads text string.
 It is mostly often used for language modeling tasks.
 An example of its setup is as follows
\end_layout

\begin_layout Standard
\begin_inset listings
inline false
status open

\begin_layout Plain Layout

  reader=[ 
\end_layout

\begin_layout Plain Layout

    readerType=LMSequenceReader
\end_layout

\begin_layout Plain Layout

    randomize=false
\end_layout

\begin_layout Plain Layout

    nbruttineachrecurrentiter=10
\end_layout

\begin_layout Plain Layout

    unk="<unk>"
\end_layout

\begin_layout Plain Layout

    wordclass=$DataDir$
\backslash
wordclass.txt
\end_layout

\begin_layout Plain Layout

    file=$DataDir$
\backslash
penntreebank.train.txt
\end_layout

\begin_layout Plain Layout

\end_layout

\begin_layout Plain Layout

    labelIn=[ 
\end_layout

\begin_layout Plain Layout

      labelDim=10000
\end_layout

\begin_layout Plain Layout

\end_layout

\begin_layout Plain Layout

      beginSequence="</s>"
\end_layout

\begin_layout Plain Layout

      endSequence="</s>"
\end_layout

\begin_layout Plain Layout

    ] 
\end_layout

\begin_layout Plain Layout

\end_layout

\begin_layout Plain Layout

 ] 
\end_layout

\end_inset


\end_layout

\begin_layout Standard
In this example, the LMSequenceReader has following parameters: 
\end_layout

\begin_layout Itemize

\emph on
randomize
\emph default

\begin_inset Index idx
status open

\begin_layout Plain Layout
randomize
\end_layout

\end_inset

: it is either None or Auto.
 This specifies the mode of whether doing sentence randomization of the
 whole corpus.
 
\end_layout

\begin_layout Itemize

\emph on
nbruttsineachrecurrentiter
\begin_inset Index idx
status open

\begin_layout Plain Layout
nbruttsineachrecurrentiter
\end_layout

\end_inset

 
\emph default
: this specifies the limit of the number of sentences in a minibatch.
 The reader arranges same-length input sentences, up to the specified limit,
 into each minibatch.
 For recurrent networks, trainer resets hidden layer activities only at
 the begining of sentences.
 Activities of hidden layers are carried over to the next minibatch if an
 end of sentence is not reached.
 Using multiple sentences in a minibatch can speed up training processes.
 
\end_layout

\begin_layout Itemize

\emph on
unk
\begin_inset Index idx
status open

\begin_layout Plain Layout
unk
\end_layout

\end_inset

 :
\emph default
 this specifies the symbol to represent unseen input symbols.
 Usually, this symbol is “<unk>”.
 Unseen words will be mapped to the symbol.
 
\end_layout

\begin_layout Itemize

\emph on
wordclass
\begin_inset Index idx
status open

\begin_layout Plain Layout
wordclass
\end_layout

\end_inset

 :
\emph default
 this specifies the word class information.
 This is used for class-based language modeling.
 An example of the class information is below.
 The first column is the word index.
 The second column is the number of occurances, the third column is the
 word, and the last column is the class id of the word.
 
\begin_inset listings
inline false
status open

\begin_layout Plain Layout

    0       42068      </s>    0
\end_layout

\begin_layout Plain Layout

    1       50770      the     0
\end_layout

\begin_layout Plain Layout

    2       45020      <unk>   0
\end_layout

\begin_layout Plain Layout

    3       32481      N       0
\end_layout

\begin_layout Plain Layout

    4       24400      of      0
\end_layout

\begin_layout Plain Layout

    5       23638      to      0
\end_layout

\begin_layout Plain Layout

    6       21196      a       0
\end_layout

\begin_layout Plain Layout

    7       18000      in      1
\end_layout

\begin_layout Plain Layout

    8       17474      and     1
\end_layout

\end_inset


\end_layout

\begin_layout Itemize

\emph on
file
\begin_inset Index idx
status open

\begin_layout Plain Layout
file
\end_layout

\end_inset

 : 
\emph default
the file contains text strings.
 An example is below
\end_layout

\begin_layout Standard
\begin_inset listings
inline false
status open

\begin_layout Plain Layout

</s> pierre <unk> N years old will join the board as a nonexecutive director
 nov.
 N </s> 
\end_layout

\begin_layout Plain Layout

</s> mr.
 <unk> is chairman of <unk> n.v.
 the dutch publishing group </s>  
\end_layout

\end_inset


\end_layout

\begin_layout Standard
In this example you can also notice one sub-blocks named labelIn.
 
\end_layout

\begin_layout Itemize

\emph on
labelIn
\emph default

\begin_inset Index idx
status open

\begin_layout Plain Layout
labelIn
\end_layout

\end_inset

: the section for input label.
 It contains the following setups 
\end_layout

\begin_deeper
\begin_layout Itemize
beginSequence – the sentence beginning symbol 
\end_layout

\begin_layout Itemize
endSequence – the sentence ending symbol 
\end_layout

\begin_layout Itemize
labelDim – the dimension of labels.
 This usually means the vocabulary size.
 
\end_layout

\end_deeper
\begin_layout Subsection
LUSequenceReader
\begin_inset Index idx
status open

\begin_layout Plain Layout
LUSequenceReader
\end_layout

\end_inset


\end_layout

\begin_layout Standard
LUSequenceReader is similar to SequenceReader.
 It however is used for language understanding tasks which have input and
 output strings that are different.
 An example of setting up LUSequenceReader is as follows
\end_layout

\begin_layout Standard
\begin_inset listings
inline false
status open

\begin_layout Plain Layout

  reader=[ 
\end_layout

\begin_layout Plain Layout

    readerType=LUSequenceReader 
\end_layout

\begin_layout Plain Layout

    randomize=None
\end_layout

\begin_layout Plain Layout

    wordContext=0:1:2
\end_layout

\begin_layout Plain Layout

\end_layout

\begin_layout Plain Layout

    nbruttineachrecurrentiter=10
\end_layout

\begin_layout Plain Layout

\end_layout

\begin_layout Plain Layout

    unk="<unk>"
\end_layout

\begin_layout Plain Layout

    wordmap=$DataDir$
\backslash
inputmap.txt
\end_layout

\begin_layout Plain Layout

    file=$DataDir$
\backslash
atis.train.IOB
\end_layout

\begin_layout Plain Layout

\end_layout

\begin_layout Plain Layout

    labelIn=[ 
\end_layout

\begin_layout Plain Layout

      usewordmap=true
\end_layout

\begin_layout Plain Layout

\end_layout

\begin_layout Plain Layout

      beginSequence="BOS"
\end_layout

\begin_layout Plain Layout

      endSequence="EOS"
\end_layout

\begin_layout Plain Layout

      token=$DataDir$
\backslash
input.txt
\end_layout

\begin_layout Plain Layout

    ] 
\end_layout

\begin_layout Plain Layout

\end_layout

\begin_layout Plain Layout

    labels=[ 
\end_layout

\begin_layout Plain Layout

      beginSequence="O"
\end_layout

\begin_layout Plain Layout

      endSequence="O"
\end_layout

\begin_layout Plain Layout

      token=$DataDir$
\backslash
output.txt
\end_layout

\begin_layout Plain Layout

    ] 
\end_layout

\begin_layout Plain Layout

 ] 
\end_layout

\end_inset


\end_layout

\begin_layout Standard
In this example, the LUSequenceReader has following parameters: 
\end_layout

\begin_layout Itemize

\emph on
wordContext
\emph default

\begin_inset Index idx
status open

\begin_layout Plain Layout
wordContext
\end_layout

\end_inset

: this specifies a context window.
 For example, wordContext=0:1:2 specifies a context window of 3.
 In this context window, it reads input at a current time, the next time
 and the time after the next time.
 Another example would be wordContext=0:-1.
 In such case, LUSequencReader reads a context window of 2 that consist
 of the current input and the immediate last input.
 .
\end_layout

\begin_layout Itemize

\emph on
randomize
\emph default

\begin_inset Index idx
status open

\begin_layout Plain Layout
randomize
\end_layout

\end_inset

: it is either None or Auto.
 This specifies the mode of whether doing sentence randomization of the
 whole corpus.
 
\end_layout

\begin_layout Itemize

\emph on
nbruttsineachrecurrentiter
\begin_inset Index idx
status open

\begin_layout Plain Layout
nbruttsineachrecurrentiter
\end_layout

\end_inset

 
\emph default
: this specifies the limit of the number of sentences in a minibatch.
 The reader arranges same-length input sentences, up to the specified limit,
 into each minibatch.
 For recurrent networks, trainer resets hidden layer activities only at
 the begining of sentences.
 Activities of hidden layers are carried over to the next minibatch if an
 end of sentence is not reached.
 Using multiple sentences in a minibatch can speed up training processes.
 
\end_layout

\begin_layout Itemize

\emph on
unk
\begin_inset Index idx
status open

\begin_layout Plain Layout
unk
\end_layout

\end_inset

 :
\emph default
 this specifies the symbol to represent unseen input symbols.
 Usually, this symbol is “<unk>”.
\end_layout

\begin_layout Itemize

\emph on
wordmap
\emph default

\begin_inset Index idx
status open

\begin_layout Plain Layout
wordmap
\end_layout

\end_inset

: this specifies a file that maps inputs to other inputs.
 This is useful if the user wants to map some inputs to unknown symbols.
 An example of the word mapping file is as follows
\end_layout

\begin_layout Standard
\begin_inset listings
inline false
status open

\begin_layout Plain Layout

 buy buy 
\end_layout

\begin_layout Plain Layout

 trans <unk> 
\end_layout

\end_inset


\end_layout

\begin_layout Itemize

\emph on
file
\begin_inset Index idx
status open

\begin_layout Plain Layout
file
\end_layout

\end_inset


\emph default

\begin_inset Index idx
status open

\begin_layout Plain Layout

\end_layout

\end_inset


\emph on
 : 
\emph default
the file contains input and its labels.
 The last column is the label, and the other columns contain inputs.
 An example of training file is below.
 
\end_layout

\begin_layout Standard
\begin_inset listings
inline false
status open

\begin_layout Plain Layout

 BOS O 
\end_layout

\begin_layout Plain Layout

 flight O 
\end_layout

\begin_layout Plain Layout

 from O 
\end_layout

\begin_layout Plain Layout

 charlotte B-fromloc.city_name 
\end_layout

\begin_layout Plain Layout

 to O 
\end_layout

\begin_layout Plain Layout

 las B-toloc.city_name 
\end_layout

\begin_layout Plain Layout

 vegas I-toloc.city_name 
\end_layout

\begin_layout Plain Layout

 EOS O
\end_layout

\end_inset


\end_layout

\begin_layout Standard
In this example you can also notice two sub-blocks named features and labels.
 
\end_layout

\begin_layout Itemize

\emph on
labelIn
\emph default

\begin_inset Index idx
status open

\begin_layout Plain Layout
labelIn
\end_layout

\end_inset

: the section for input label.
 It contains the following setups 
\end_layout

\begin_deeper
\begin_layout Itemize
usewordmap – [Ture, False] specifies if using word map to map input words
 to other input words.
 
\end_layout

\begin_layout Itemize
beginSequence – the sentence beginning symbol 
\end_layout

\begin_layout Itemize
endSequence – the sentence ending symbol 
\end_layout

\begin_layout Itemize
token – token file contains a list of input words.
 Their orders are not important.
\end_layout

\end_deeper
\begin_layout Itemize

\emph on
label
\emph default
s
\begin_inset Index idx
status open

\begin_layout Plain Layout
labels
\end_layout

\end_inset

: the section for output label.
 
\end_layout

\begin_deeper
\begin_layout Itemize
token – token file contains a list of output labels.
 Their order is not important as long as the tokens are unique.
 
\end_layout

\end_deeper
\begin_layout Section
Top-Level Commands
\end_layout

\begin_layout Standard
Besides the 
\emph on
train
\emph default
 command, CNTK supports a list of other top-level commands.
 We list all the top-level commands and corresponding parameters in this
 section.
 
\end_layout

\begin_layout Subsection
Train
\begin_inset Index idx
status open

\begin_layout Plain Layout
Train Command
\end_layout

\end_inset

 Command
\end_layout

\begin_layout Standard
This command asks CNTK to train a model.
 The related parameters are:
\end_layout

\begin_layout Itemize
reader
\begin_inset Index idx
status open

\begin_layout Plain Layout
reader
\end_layout

\end_inset

 – the reader configuration block used to determine how to load input data.
 We have covered this parameter block in previous sections.
\end_layout

\begin_layout Itemize
SGD
\begin_inset Index idx
status open

\begin_layout Plain Layout
SGD
\end_layout

\end_inset

 – the SGD training setup.
\end_layout

\begin_layout Itemize
NDLNetworkBuilder
\begin_inset Index idx
status open

\begin_layout Plain Layout
NDLNetworkBuilder
\end_layout

\end_inset

 – the NDL network builder configuration block.
\end_layout

\begin_layout Itemize
simpleNetworkBuilder
\begin_inset Index idx
status open

\begin_layout Plain Layout
simpleNetworkBuilder
\end_layout

\end_inset

 – the simple network builder configuration block.
 
\end_layout

\begin_layout Itemize
cvReader
\begin_inset Index idx
status open

\begin_layout Plain Layout
cvReader
\end_layout

\end_inset

 – (optional) the reader configuration block for cross-validation data
\end_layout

\begin_layout Itemize
makeMode
\begin_inset Index idx
status open

\begin_layout Plain Layout
makeMode
\end_layout

\end_inset

 – if true (default) the training will continue from whatever epoch interrupted.
 If false the training will restart from scratch.
\end_layout

\begin_layout Itemize
numMBsToShowResult
\begin_inset Index idx
status open

\begin_layout Plain Layout
numMBsToShowResult
\end_layout

\end_inset

 – indicates after how many minibatches the intermediate results should
 be shown.
\end_layout

\begin_layout Subsection
Adapt
\begin_inset Index idx
status open

\begin_layout Plain Layout
Adapt Command
\end_layout

\end_inset

 Command
\end_layout

\begin_layout Standard
This command adapts an already trained model using KL divergence regularization.
 It is advised that all other adaptations should be carried out using MEL.
 The adapt command is very similar to the train command except that it carries
 two more parameters:
\end_layout

\begin_layout Itemize
originalModelFileName – the file name of the model that will be adapted.
\end_layout

\begin_layout Itemize
refNodeName – the name of the node in the computational network which will
 be used for KL divergence regularization.
\end_layout

\begin_layout Subsection
Test
\begin_inset Index idx
status open

\begin_layout Plain Layout
Test Command
\end_layout

\end_inset

 or 
\begin_inset Index idx
status open

\begin_layout Plain Layout
Eval Command
\end_layout

\end_inset

Eval Command
\end_layout

\begin_layout Standard
This command evaluate/test a model for accuracy, usually with a test dataset.
 The related parameters are
\end_layout

\begin_layout Itemize
reader
\begin_inset Index idx
status open

\begin_layout Plain Layout
reader
\end_layout

\end_inset

 – the reader configuration block to read the test data.
\end_layout

\begin_layout Itemize
modelPath
\begin_inset Index idx
status open

\begin_layout Plain Layout
modelPath
\end_layout

\end_inset

 – the path to the model to be evaluated.
\end_layout

\begin_layout Itemize
minibatchSize
\begin_inset Index idx
status open

\begin_layout Plain Layout
minibatchSize
\end_layout

\end_inset

 – the minibatch size to use when reading and processing the dataset.
\end_layout

\begin_layout Itemize
epochSize
\begin_inset Index idx
status open

\begin_layout Plain Layout
epochSize
\end_layout

\end_inset

 – the size of dataset.
 Default is 0.
 The entire dataset will be evaluated if it's set to 0.
 
\end_layout

\begin_layout Itemize
numMBsToShowResult
\begin_inset Index idx
status open

\begin_layout Plain Layout
numMBsToShowResult
\end_layout

\end_inset

 – indicates after how many minibatches the intermediate results should
 be shown.
\end_layout

\begin_layout Itemize
evalNodeNames
\begin_inset Index idx
status open

\begin_layout Plain Layout
evalNodeNames
\end_layout

\end_inset

 – an array of one or more node names to evaluate.
\end_layout

\begin_layout Subsection
CV
\begin_inset Index idx
status open

\begin_layout Plain Layout
CV Command
\end_layout

\end_inset


\end_layout

\begin_layout Standard
This command evaluates a series of models from different epochs on a development
 (or cross validation) set and displays the information of the best model.
 Besides the parameters used for the test command, this command also use
 the parameters
\end_layout

\begin_layout Itemize
crossValidationInterval
\begin_inset Index idx
status open

\begin_layout Plain Layout
crossValidationInterval
\end_layout

\end_inset

 – the array of 3 integers identifying the starting epoch, epoch increment
 and final epoch to evaluate.
 For example, 3:2:9 means the models 3,5,7, and 9 will be evaluated.
\end_layout

\begin_layout Itemize
sleepTimeBetweenRuns
\begin_inset Index idx
status open

\begin_layout Plain Layout
sleepTimeBetweenRuns
\end_layout

\end_inset

 – how many seconds to wait between runs.
 This is needed only if your GPU is too hot.
\end_layout

\begin_layout Subsection
Write Command
\begin_inset Index idx
status open

\begin_layout Plain Layout
Write Command
\end_layout

\end_inset


\end_layout

\begin_layout Standard
This command writes the value of an output node to a file.
 The related parameters are
\end_layout

\begin_layout Itemize
reader
\begin_inset Index idx
status open

\begin_layout Plain Layout
reader
\end_layout

\end_inset

 – the reader configuration block to read the input data.
 
\end_layout

\begin_layout Itemize
writer
\begin_inset Index idx
status open

\begin_layout Plain Layout
writer
\end_layout

\end_inset

 – the writer configuration block to determine how to write the output data.
 If this value is not specified the outputPath parameter will be used.
 
\end_layout

\begin_layout Itemize
minibatchSize
\begin_inset Index idx
status open

\begin_layout Plain Layout
minibatchSize
\end_layout

\end_inset

 – the minibatch size to use when reading and processing the dataset.
\end_layout

\begin_layout Itemize
epochSize
\begin_inset Index idx
status open

\begin_layout Plain Layout
epochSize
\end_layout

\end_inset

 – the size of dataset.
 Default is 0.
 The entire dataset will be evaluated if it's set to 0.
 
\end_layout

\begin_layout Itemize
modelPath
\begin_inset Index idx
status open

\begin_layout Plain Layout
modelPath
\end_layout

\end_inset

 – the path to the model to be used to compute the output.
\end_layout

\begin_layout Itemize
outputPath
\begin_inset Index idx
status open

\begin_layout Plain Layout
outputPath
\end_layout

\end_inset

 – the path to the file to write the output in a text format.
 If the writer block exists this parameter will be ignored.
 Either outputPath or writer must exist.
\end_layout

\begin_layout Itemize
outputNodeNames
\begin_inset Index idx
status open

\begin_layout Plain Layout
outputNodeNames
\end_layout

\end_inset

 – an array of one or more output node names to be written to a file.
\end_layout

\begin_layout Subsection
Edit Command
\begin_inset Index idx
status open

\begin_layout Plain Layout
Edit Command
\end_layout

\end_inset


\end_layout

\begin_layout Standard
This command executes a model editing language (MEL) script.
 We will describe MEL in detail in Chapter 
\begin_inset CommandInset ref
LatexCommand ref
reference "chap:CNTK_Adv"

\end_inset

.
 Here we list the associated parameter blocks.
\end_layout

\begin_layout Itemize
editPath
\begin_inset Index idx
status open

\begin_layout Plain Layout
editPath
\end_layout

\end_inset

 – the path to the MEL script to be executed.
\end_layout

\begin_layout Itemize
ndlMacros
\begin_inset Index idx
status open

\begin_layout Plain Layout
ndlMacros
\end_layout

\end_inset

 – the path to the NDL macros file that will be loaded and used in the MEL
 script.
 
\end_layout

\begin_layout Subsection
SVD Command
\begin_inset Index idx
status open

\begin_layout Plain Layout
SVD Command
\end_layout

\end_inset


\end_layout

\begin_layout Standard
This command conducts SVD decomposition for learnable parameters.
 For example:
\end_layout

\begin_layout Standard
\begin_inset listings
inline false
status open

\begin_layout Plain Layout

svd=[
\end_layout

\begin_layout Plain Layout

  action=SVD 
\end_layout

\begin_layout Plain Layout

  modelPath=train
\backslash
lstm.model.67
\end_layout

\begin_layout Plain Layout

  outputmodelPath=train
\backslash
lstm.model.svd
\end_layout

\begin_layout Plain Layout

  SVDConfig=NodeConfigs 
\end_layout

\begin_layout Plain Layout

] 
\end_layout

\end_inset

Here we list the associated parameter blocks.
\end_layout

\begin_layout Itemize
\begin_inset Index idx
status open

\begin_layout Plain Layout
modelPath
\end_layout

\end_inset

modelPath – specifies where to load the initial model 
\end_layout

\begin_layout Itemize
\begin_inset Index idx
status open

\begin_layout Plain Layout
outputmodelPath
\end_layout

\end_inset

outputmodelPath – specifies where to save the revised model 
\end_layout

\begin_layout Itemize
\begin_inset Index idx
status open

\begin_layout Plain Layout
SVDConfig
\end_layout

\end_inset

SVDConfig – a config file which specifies how the SVD is performed for different
 groups of nodes.
 This config is in a two-column format:
\end_layout

\begin_deeper
\begin_layout Standard
\begin_inset listings
inline false
status open

\begin_layout Plain Layout

<NodeNameRegex> <float>
\end_layout

\end_inset


\end_layout

\begin_layout Standard
The first column is a regular expression which will match the node name
 in one group.
 The second column is a float indicating what percentage of SVD-energy will
 be kept after SVD, where SVD-energy is defined as the sum of singular values.
 For example, the config
\end_layout

\begin_layout Standard
\begin_inset listings
inline false
status open

\begin_layout Plain Layout

LSTMoutput[1-3].Wx[ifco] 0.4 
\end_layout

\begin_layout Plain Layout

LSTMoutput[1-3].Wh[ifco] 0.6
\end_layout

\end_inset


\end_layout

\begin_layout Standard
will cause a more aggressive SVD (0.4) decomposition for the non-recurrent
 connections (from x to i,f,c,o gates) in LSTM and less aggressive SVD decomposi
tion for recurrent connections (from h to i,f,c,o gates), where the parameter
 names are defined in the NDL.
\end_layout

\end_deeper
\begin_layout Subsection
Dumpnode Command
\begin_inset Index idx
status open

\begin_layout Plain Layout
DumpNode Command
\end_layout

\end_inset


\end_layout

\begin_layout Standard
This command dumps the information of node(s) to an output file, which can
 also be accomplished in MEL with greater control.
 The related parameters are:
\end_layout

\begin_layout Itemize
modelPath
\begin_inset Index idx
status open

\begin_layout Plain Layout
modelPath
\end_layout

\end_inset

 – the path to the model file containing the nodes to dump.
\end_layout

\begin_layout Itemize
nodeName
\begin_inset Index idx
status open

\begin_layout Plain Layout
nodeName
\end_layout

\end_inset

 – the name of the node to be written to a file.
 If not specified all nodes will be dumped.
\end_layout

\begin_layout Itemize
outputFile
\begin_inset Index idx
status open

\begin_layout Plain Layout
outputFile
\end_layout

\end_inset

 – the path to the output file.
 If not specified a file name will be automatically generated based on the
 modelPath.
 
\end_layout

\begin_layout Itemize
printValues
\begin_inset Index idx
status open

\begin_layout Plain Layout
printValues
\end_layout

\end_inset

 – determines whether to print the values associated with a node if the
 node's values are persisted in the model.
 Default is true.
\end_layout

\begin_layout Subsection
WriteWordAndClass Command
\begin_inset Index idx
status open

\begin_layout Plain Layout
WriteWordAndClass Command
\end_layout

\end_inset


\end_layout

\begin_layout Standard
This command reads the text training data, counts the number of occurrences
 of each each word in the training set, sorts the words in the descending
 order of the counts, gives each word a unique id, assign each word to a
 class, and generates a four column vocabulary file and a word-to-id mapping
 file to be used by the LMSequenceReader to train class-based language models.
 The related parameters are:
\end_layout

\begin_layout Itemize
inputFile
\begin_inset Index idx
status open

\begin_layout Plain Layout
inputFile
\end_layout

\end_inset

 – the path to the text training file.
\end_layout

\begin_layout Itemize
outputVocabFile
\begin_inset Index idx
status open

\begin_layout Plain Layout
outputVocabFile
\end_layout

\end_inset

 – the name of the generated four-column vocabulary file.
 The first column is the word id, the second column is the count of the
 word, the third column is the word, and the fourth column is the class
 id.
\end_layout

\begin_layout Itemize
outputWord2Cls
\begin_inset Index idx
status open

\begin_layout Plain Layout
outputWord2Cls
\end_layout

\end_inset

 – the path to the generated word-to-class mapping file.
 
\end_layout

\begin_layout Itemize
outputCls2Index
\begin_inset Index idx
status open

\begin_layout Plain Layout
outputCls2Index
\end_layout

\end_inset

 – the path to the generated class-to-wordId mapping file.
\end_layout

\begin_layout Itemize
vocabSize
\begin_inset Index idx
status open

\begin_layout Plain Layout
vocabSize
\end_layout

\end_inset

 – the desired vocabulary size.
 
\end_layout

\begin_layout Itemize
nbrClass
\begin_inset Index idx
status open

\begin_layout Plain Layout
nbrClass
\end_layout

\end_inset

 – the desired number of classes .
\end_layout

\begin_layout Itemize
cutoff
\begin_inset Index idx
status open

\begin_layout Plain Layout
cutoff
\end_layout

\end_inset

 – the cutoff count.
 When a word's count is below or equal to this value the word will be treated
 as <unk>.
 Default is 2.
 Note that this parameter is used only if the desired vocabulary size is
 larger than the actual number of words exist in the training set.
\end_layout

\begin_layout Subsection
CreateLabelMap Command
\begin_inset Index idx
status open

\begin_layout Plain Layout
CreateLabelMap Command
\end_layout

\end_inset


\end_layout

\begin_layout Standard
Often it is easy to manually craft the label mapping file.
 Sometimes, however, you would prefer to have the label mapping file generated
 automatically which is the purpose of the CreateLabelMap command.
 Currently UCIFastReader is the only reader that supports this action.
 The related parameters are
\end_layout

\begin_layout Itemize
section
\begin_inset Index idx
status open

\begin_layout Plain Layout
section
\end_layout

\end_inset

 – the parameter block name (usually a train block) which has the reader
 sub-block that will be used to generate the label mapping file.
 The generated label mapping file will be saved to the labelMappingFile
 specified in the reader sub-block of this parameter block.
 
\end_layout

\begin_layout Itemize
minibatchSize
\begin_inset Index idx
status open

\begin_layout Plain Layout
minibatchSize
\end_layout

\end_inset

 – the minibatch size to use when creating the label mapping file.
\end_layout

\begin_layout Section
Plot Command
\begin_inset Index idx
status open

\begin_layout Plain Layout
Plot Command
\end_layout

\end_inset


\end_layout

\begin_layout Standard
This command loads a given computation network and describes the network
 topology (usually a DAG) using the DOT (http://www.graphviz.org/doc/info/lang.html
) language.
 It can also optionally call a third-part tool (http://www.graphviz.org/Documentat
ion/dotguide.pdf) to render the network topology.
 Note that many DOT rendering tools are optimized for DAG, and the rendered
 graph becomes quite messy if the network structure is non-DAG.
 The non-DAG structure is usually caused by the use of delay node.
 In this case, this command will treat all the delay nodes as leaf nodes.
 
\end_layout

\begin_layout Standard
The related parameters of this command are: 
\end_layout

\begin_layout Itemize
modelPath
\begin_inset Index idx
status open

\begin_layout Plain Layout
modelPath
\end_layout

\end_inset

 – the path to the computation network.
 
\end_layout

\begin_layout Itemize
outputDOTFile
\begin_inset Index idx
status open

\begin_layout Plain Layout
outputdotFile
\end_layout

\end_inset

 – the path to the output DOT file.
 If user does not specify it, ${modelPath}.dot will be assumed.
\end_layout

\begin_layout Standard
Optionally, if uses want to convert the dot description to a figure, he
 or she needs to specify the following parameters: 
\end_layout

\begin_layout Itemize
outputFile
\begin_inset Index idx
status open

\begin_layout Plain Layout
outputfile
\end_layout

\end_inset

 – the path to the output figure.
 
\end_layout

\begin_layout Itemize
renderCmd
\begin_inset Index idx
status open

\begin_layout Plain Layout
renderCmd
\end_layout

\end_inset

 – A string indicates how the third party tool is used to convert from a
 DOT file to a figure.
 For example, if graphviz is used, the RenderCmd can be written as 
\end_layout

\begin_deeper
\begin_layout Standard
\begin_inset listings
inline false
status open

\begin_layout Plain Layout

RenderCmd="d:
\backslash
Tools
\backslash
graphviz
\backslash
bin
\backslash
dot.exe -Tjpg <IN> -o<OUT>"
\end_layout

\end_inset


\end_layout

\begin_layout Standard
where the plot command will substitute “<IN> “ with the outputDOTFile command
 parameters and “<OUT>” with the outputFile command parameters; -Tjpg indicates
 a jpg file format is selected.
 
\end_layout

\end_deeper
\begin_layout Standard
Here is a complete example:
\end_layout

\begin_layout Standard
\begin_inset listings
inline false
status open

\begin_layout Plain Layout

command=topoplot     
\end_layout

\begin_layout Plain Layout

    
\end_layout

\begin_layout Plain Layout

topoplot=[
\end_layout

\begin_layout Plain Layout

  action=plot
\end_layout

\begin_layout Plain Layout

  modelPath= train
\backslash
lstm.model.0 
\end_layout

\begin_layout Plain Layout

  outputdotFile=train
\backslash
lstm.model.dot # this specifies the dot file to output         
\end_layout

\begin_layout Plain Layout

  # if user does not specify this, it will be ${modelPath}.dot         
\end_layout

\begin_layout Plain Layout

  outputfile=train
\backslash
lstm.model.jpg  # this specifies the rendered image
\end_layout

\begin_layout Plain Layout

  RenderCmd="d:
\backslash
Tools
\backslash
graphviz
\backslash
bin
\backslash
dot.exe  -Tjpg   <IN> -o<OUT>"         
\end_layout

\begin_layout Plain Layout

  # if RenderCmd is specified, CNTK will call the plot command after replacing
         
\end_layout

\begin_layout Plain Layout

  # <IN> with ${outputdotFile} and <OUT> with ${outputfile}     
\end_layout

\begin_layout Plain Layout

] 
\end_layout

\end_inset


\end_layout

\begin_layout Section
ConvertDBN Command
\begin_inset Index idx
status open

\begin_layout Plain Layout
ConvertDBN Command
\end_layout

\end_inset


\end_layout

\begin_layout Standard
This command is used to convert a model generated by Microsoft's dbn.exe
 tool to a CNTK model.
 This command is useful when you want to compare the performance of these
 two tools (dbn.exe only supports simple fully connected deep neural networks),
 port existing models trained with dbn.exe to CNTK, or if you want to use
 the RBM pre-training which is available in dbn.exe but not in CNTK right
 now.
 The related parameters are
\end_layout

\begin_layout Itemize
modelPath
\begin_inset Index idx
status open

\begin_layout Plain Layout
modelPath
\end_layout

\end_inset

 – the full path of the generated CNTK model.
 
\end_layout

\begin_layout Itemize
dbnModelPath
\begin_inset Index idx
status open

\begin_layout Plain Layout
dbnModelPath
\end_layout

\end_inset

 – the full path of the model to be converted.
\end_layout

\begin_layout Section
Additional Top-Level Configurations
\end_layout

\begin_layout Standard
Besides commands, there are several top-level configurations that you can
 set.
\end_layout

\begin_layout Subsection
Stderr
\begin_inset Index idx
status open

\begin_layout Plain Layout
Stderr
\end_layout

\end_inset


\end_layout

\begin_layout Standard
All logging information in CNTK is sent to standard error, and will appear
 on the console screen.
 You can redirect the logging information to a file with the stderr parameter.
 The value of the stderr parameter defines the folder and the prefix of
 the log file.
 The suffix is determined by the command block executed.
 For example, if you set
\end_layout

\begin_layout Standard
\begin_inset listings
inline false
status open

\begin_layout Plain Layout

stderr=c:
\backslash
cntk
\backslash
log
\backslash
cntk
\end_layout

\end_inset

and the command block mnistTrain is to be executed then the full log file
 name will be c:
\backslash
cntk
\backslash
log
\backslash
cntk_mnistTrain.log.
 It is important to note that this file is overwritten on subsequent executions
 if the stderr parameter and the command being run are identical.
\end_layout

\begin_layout Subsection
DeviceId
\begin_inset Index idx
status open

\begin_layout Plain Layout
deviceId
\end_layout

\end_inset


\end_layout

\begin_layout Standard
CNTK supports CPU and GPU computation.
 Users can determine what device to use by setting the deviceId papameter.
 The possible values are
\end_layout

\begin_layout Itemize
auto: choose the best device available.If multiple GPUs are available, it
 will choose the fastest, least busy GPU.
 If no usable GPUs can be found CPU will be used.
\end_layout

\begin_layout Itemize
cpu or -1: use the CPU for all computation
\end_layout

\begin_layout Itemize
a non-negative integer: use the GPU identified by this number to carry out
 all computation.
\end_layout

\begin_layout Itemize
all : use all the available GPU devices (currently this flag is not supported)
\end_layout

\begin_layout Subsection
Precision
\begin_inset Index idx
status open

\begin_layout Plain Layout
Precision
\end_layout

\end_inset


\end_layout

\begin_layout Standard
The precision of the floating point values determines the tradeoff between
 the numerical accuracy and the training and testing speed.
 In CNTK the precision is specified at the top-level as
\end_layout

\begin_layout Standard
\begin_inset listings
inline false
status open

\begin_layout Plain Layout

precision=float
\end_layout

\end_inset


\end_layout

\begin_layout Standard
The valid values are float (default) and double.
 For most experiments you should use float since it's significantly faster,
 esp.
 when running under GPUs.
 To run gradient check you should set precision to double.
\end_layout

\begin_layout Subsection
NumCPUThreads
\begin_inset Index idx
status open

\begin_layout Plain Layout
NumCPUThreads
\end_layout

\end_inset


\end_layout

\begin_layout Standard
The NumCPUThreads parameter determines the maximum CPU threads used for
 CPU math operations.
 In CNTK it is specified at the top-level as
\end_layout

\begin_layout Standard
\begin_inset listings
inline false
status open

\begin_layout Plain Layout

NumCPUThreads=4
\end_layout

\end_inset


\end_layout

\begin_layout Standard
By default the value is 0, which means using what ever number of threads
 determined by MKL, ACML, or OpenMP.
 If a positive number is specified, the number of threads will not be larger
 than the value specified and the number of hardware concurrency.
 If a negative number is specified, the actual number of thread will be
 the sum of the number of hardware concurrency and this value floored at
 1.
\end_layout

\begin_layout Subsection
TraceLevel
\begin_inset Index idx
status open

\begin_layout Plain Layout
traceLevel
\end_layout

\end_inset


\end_layout

\begin_layout Standard
The traceLevel parameter is uniformly used by the code in CNTK to specify
 how much extra output (verbosity) is desired as in
\end_layout

\begin_layout Standard
\begin_inset listings
inline false
status open

\begin_layout Plain Layout

traceLevel=0 # larger values mean more output
\end_layout

\end_inset

The default value is 0 and specifies minimal output.
 The higher the number the more output can be expected.
 Currently 0 (limited output), 1 (medium ouput) and 2 (verbose output) are
 the only values supported.
\end_layout

\begin_layout Section
Advanced Command Line Parsing Rules
\end_layout

\begin_layout Standard
Here we describe CNTK command line parsing rules.
 As described above, CNTK consists of a number of components to complete
 a task.
 Most of these components need some configuration information available
 in order to function, and these configuration parameters are provided through
 configuration files in CNTK.
\end_layout

\begin_layout Standard
Configuration files are collections of name-value pairs.
 The configuration data can be one of the following types:
\end_layout

\begin_layout Itemize
Simple: a single value is assigned to the configuration parameter.
 For example, deviceId=auto.
\end_layout

\begin_layout Itemize
Array: a configuration parameter is assigned an array of values which need
 not be of a uniform type.
 ':' is the default separator for arrays.
 The separator may be changed by enclosing the array values in parenthesis
 and placing the new separator character immediately following the open
 parenthesis.
 The '*' character allows a particular value to be repeated multiple times
 in the array.
 For example, minibatchSize=256:512:512:512:1024 equals to minibatchSize=256:512
*3:1024.
\end_layout

\begin_layout Itemize
Set: parameter sets contain sets of configuration parameters of any type.
 Parameter sets can be nested.
 The default separator for parameter sets is ';' if multiple items are included
 on one line.
 Line separators also serve as separators for items.
 For example, 
\end_layout

\begin_layout Standard
\begin_inset listings
inline false
status open

\begin_layout Plain Layout

block1=[id=1;size=256]
\end_layout

\begin_layout Plain Layout

\end_layout

\begin_layout Plain Layout

block2=[
\end_layout

\begin_layout Plain Layout

  subblock=[string="hi";num=5] 
\end_layout

\begin_layout Plain Layout

  value=1e-10 
\end_layout

\begin_layout Plain Layout

  array=10:"this is a test":1.25
\end_layout

\begin_layout Plain Layout

]
\end_layout

\end_inset


\end_layout

\begin_layout Standard
In CNTK, configuration files are organized in a hierarchical fashion.
 The actual data values are not evaluated until a CNTK component requests
 the value.
 When a value is requested by a component, CNTK will search inside the component
 block first.
 If the value is not found, it will continue looking in the parent and grandpare
nt parameter set until the parameter is found, or the top level of the configura
tion hierarchy is reached without a match.
 This allows the share of the same parameter values easier across different
 blocks.
\end_layout

\begin_layout Standard
As we mentioned earlier, to run CNTK you need to specify the configuration
 file in the command line as 
\end_layout

\begin_layout Standard
\begin_inset listings
inline false
status open

\begin_layout Plain Layout

cntk configFile=yourExp.config
\end_layout

\end_inset


\end_layout

\begin_layout Standard
This will load the requested configuration file, and execute any command
 block listed in the command parameters in the configuration file.
\end_layout

\begin_layout Subsection
Commands and Actions
\end_layout

\begin_layout Standard
There must be a top-level command parameter, which defines the commands
 (separated with ':') that will be executed in the configuration file.
 Each command references a command block in the file, which must contain
 an action parameter defining the operation that block will perform.
 For example the following command will execute the mnistTrain block, which
 executes the train action, followed by the mnistTest block, which evaluates
 the model.
\end_layout

\begin_layout Standard
\begin_inset listings
inline false
status open

\begin_layout Plain Layout

command=mnistTrain:mnistTest 
\end_layout

\begin_layout Plain Layout

\end_layout

\begin_layout Plain Layout

mnistTrain=[ 
\end_layout

\begin_layout Plain Layout

  action=train 
\end_layout

\begin_layout Plain Layout

  ...
\end_layout

\begin_layout Plain Layout

] 
\end_layout

\begin_layout Plain Layout

\end_layout

\begin_layout Plain Layout

mnistTest=[ 
\end_layout

\begin_layout Plain Layout

  action=eval 
\end_layout

\begin_layout Plain Layout

  ...
\end_layout

\begin_layout Plain Layout

] 
\end_layout

\end_inset


\end_layout

\begin_layout Subsection
Configuration Overloads In the Command Line
\begin_inset Index idx
status open

\begin_layout Plain Layout
Command Line
\end_layout

\end_inset


\end_layout

\begin_layout Standard
It is common to have a configuration that can be used as a base configuration,
 and modify only a few parameters for each experimental run.
 This can be done in a few different ways, one of which is to override settings
 on the command line.
 For example, to override the model file path, one can simply modify the
 command line as follows: 
\end_layout

\begin_layout Standard
\begin_inset listings
inline false
status open

\begin_layout Plain Layout

cntk configFile=yourExp.config stderr=c:
\backslash
temp
\backslash
newpath
\end_layout

\end_inset


\end_layout

\begin_layout Standard
This will override the current setting for stderr, which is defined at the
 root level of the configuration file, with the new value.
 If a parameter inside a command block needs to be modified, the block also
 needs to be specified.
 For example, I can change the minibatchSize for an experiment in the command
 line as
\end_layout

\begin_layout Standard
\begin_inset listings
inline false
status open

\begin_layout Plain Layout

cntk configFile=yourExp.config mnistTrain=[minibatchSize=256] 
\end_layout

\end_inset

or modify the data file used for an experiment as
\end_layout

\begin_layout Standard
\begin_inset listings
inline false
status open

\begin_layout Plain Layout

cntk configFile=yourExp.config mnistTrain=[reader=[file=mynewfile.txt]] 
\end_layout

\end_inset


\end_layout

\begin_layout Subsection
Layered Configuration Files
\begin_inset Index idx
status open

\begin_layout Plain Layout
Layered Configuration Files
\end_layout

\end_inset


\end_layout

\begin_layout Standard
Instead of overriding some parts of a configuration file using command line
 parameters, one can also specify multiple configuration files, where the
 latter files override the earlier ones.
 This allows a user to have a 
\emph on
master
\emph default
 configuration file, and then specify, in a separate configuration file,
 which parameters of the master they would like to override for a given
 run of CNTK.
 This can be accomplished by either specifying a '+' separated list of configura
tion files, or by using the "configFile=" tag multiple times.
 The following are equivalent.
\end_layout

\begin_layout Standard
\begin_inset listings
inline false
status open

\begin_layout Plain Layout

cntk configFile=yourExp1.config+yourExp2.config 
\end_layout

\begin_layout Plain Layout

cntk configFile=yourExp1.config configFile=yourExp2.config 
\end_layout

\end_inset


\end_layout

\begin_layout Standard
If yourExp2.config only contains the string "mnistTrain=[reader=[file=mynewfile.tx
t]]", then both of these commands would be equivalent to: 
\end_layout

\begin_layout Standard
\begin_inset listings
inline false
status open

\begin_layout Plain Layout

cntk configFile=yourExp1.config mnistTrain=[reader=[file=mynewfile.txt]] 
\end_layout

\end_inset


\end_layout

\begin_layout Standard
Note that the value of a variable is always determined by the last time
 it is assigned.
 It is also possible to mix command-line parameters, and layered configuration
 files, in arbitrary combinations.
 For example,
\end_layout

\begin_layout Standard
\begin_inset listings
inline false
status open

\begin_layout Plain Layout

cntk configFile=yourExp1.config+yourExp2.config var1=value configFile=yourExp3.conf
ig 
\end_layout

\end_inset

would process these configuration parameters in the order they appear on
 the command line and whatever value assigned last is the value used.
\end_layout

\begin_layout Standard
In addition being able to specify multiple configuration files at the command
 line, a user can 
\emph on
include
\emph default
 one configuration file within another.
  For example, if the first line of yourExp2.config was
\end_layout

\begin_layout Standard
\begin_inset listings
inline false
status open

\begin_layout Plain Layout

include=yourExp1.config
\end_layout

\end_inset

then simply running 
\end_layout

\begin_layout Standard
\begin_inset listings
inline false
status open

\begin_layout Plain Layout

cntk configFile=yourExp2.config
\end_layout

\end_inset

would be equivalent to running 
\end_layout

\begin_layout Standard
\begin_inset listings
inline false
status open

\begin_layout Plain Layout

cntk configFile=yourExp1.config+yourExp2.config
\end_layout

\end_inset

where in this latter case, yourExp2.config doesn't contain the 
\emph on
include
\emph default
 statement.
  Note that these 
\emph on
include
\emph default
 statements can appear anywhere inside a configuration file; wherever the
 include statement appears, that is where the specified configuration file
 will be 
\emph on
included
\emph default
.
  Including a configuration file is equivalent to pasting the contents of
 that file at the location of the include statement.
 Include statements are resolved recursively (using a depth-first search),
 meaning that if yourExpA.config includes yourExpB.config, and yourExpB.config
 includes yourExpC.config, then the full chain will be resolved, and yourExpC.conf
ig will effectively be included in yourExpA.config.
  If a configuration file is included multiple times (eg, 'A' includes 'B'
 and 'C', and 'B' also includes 'C'), then it will effectively only be included
 the first time it is encountered.
\end_layout

\begin_layout Subsection
Stringize Variables
\begin_inset Index idx
status open

\begin_layout Plain Layout
Stringize Variables
\end_layout

\end_inset


\end_layout

\begin_layout Standard
While layered configuration files allow users to reuse configuration files
 across experiments, this can still be a cumbersome process.
 For each experiment, a user might have to override several parameters,
 some of which might be long file paths (eg, 'stderr', 'modelPath', 'file',
 etc).
 The "stringize" functionality can make this process much easier.
 It allows a user to specify configuration like the following: 
\end_layout

\begin_layout Standard
\begin_inset listings
inline false
status open

\begin_layout Plain Layout

command=SpeechTrain 
\end_layout

\begin_layout Plain Layout

\end_layout

\begin_layout Plain Layout

stderr=$Root$
\backslash
$RunName$.log 
\end_layout

\begin_layout Plain Layout

\end_layout

\begin_layout Plain Layout

speechTrain=[ 
\end_layout

\begin_layout Plain Layout

  modelPath=$Root$
\backslash
$RunName$.cn 
\end_layout

\begin_layout Plain Layout

\end_layout

\begin_layout Plain Layout

  SGD=[ 
\end_layout

\begin_layout Plain Layout

	reader=[ 
\end_layout

\begin_layout Plain Layout

	  features=[ 
\end_layout

\begin_layout Plain Layout

  	  type=Real 
\end_layout

\begin_layout Plain Layout

  	  dim=$DataSet1_Dim$ 
\end_layout

\begin_layout Plain Layout

  	  file=$DataSet1_Features$ 
\end_layout

\begin_layout Plain Layout

	  ]
\end_layout

\begin_layout Plain Layout

    ]
\end_layout

\begin_layout Plain Layout

  ]
\end_layout

\begin_layout Plain Layout

] 
\end_layout

\end_inset


\end_layout

\begin_layout Standard
Here, "Root","RunName", "DataSet1_Dim", and "DataSet1_Features" are variables
 specified elsewhere in the configuration (at a scope visible from the point
 at which they are used).
 When interpreting this configuration file, the parser would replace every
 string of the form "$VarName$" with the string "VarValue", where "VarValue"
 represents the value of the variable called "VarName".
 The variable resolution process is recursive; for example, if A=$B$, B=$C$,
 and C=HelloWorld.txt, then A would be resolved as "HelloWorld.txt".
 Please make sure there is no reference loop in your configuration file.
 Otherwise the parser will go into infinite loop at this moment.
\end_layout

\begin_layout Standard
Notice that because it is equivalent for a user to specify the value of
 a variable in a configuration file vs.
 at the command line, the values for these variables can be specified in
 either location.
 Recall that the value of a variable is determined by the last time it is
 assigned, whether that happens to be in a configuration file, or on the
 command line.
 Thus, if "Root" is defined in config1.txt, but overridden at the command-line,
 then the value specified at the command-line would be the one used to resolve
 instances of $Root$ in configFile1.txt.
 One useful feature is that if 'stderr' or 'modelPath' point to directories
 which do not exist, these directories will be created by CNTK; this allows
 you to specify something like: "stderr=$Root$
\backslash
$RunName$
\backslash
$RunName$.log", even if the directory "$Root$
\backslash
$RunName$" doesn't exist.
 
\end_layout

\begin_layout Subsection
Default, Repeated Values, and Comments
\end_layout

\begin_layout Standard
Most parameters in configuration files have a default value which will be
 used if no configuration value is specified.
 If there is no default value and the value cannot be found in a search,
 an exception will be displayed and the program will exit.
\end_layout

\begin_layout Standard
If a parameter name is specified more than once, the last value set to that
 value is the one that will be maintained.
 The only exception to this is in parameter sets, which are surrounded by
 '[' square braces ']', in these cases the values inside the braces are
 considered to be a parameter set, and will be added to the currently existing
 parameter set.
 For example:
\end_layout

\begin_layout Standard
\begin_inset listings
inline false
status open

\begin_layout Plain Layout

params=[a=1;b=2;c=3]
\end_layout

\begin_layout Plain Layout

params=[c=5;d=6;e=7]
\end_layout

\end_inset

is effectively equal to:
\end_layout

\begin_layout Standard
\begin_inset listings
inline false
status open

\begin_layout Plain Layout

params=[a=1;b=2;c=5;d=6;e=7]
\end_layout

\end_inset


\end_layout

\begin_layout Standard
Note that this 
\emph on
append
\emph default
 processing is NOT used for array elements, and the entire array will be
 replaced if it is set multiple times.
\end_layout

\begin_layout Standard
The '#' character signifies the beginning of a comment, everything that
 occurs after the '#' is ignored.
 The '#' must be preceded by whitespace or be at the beginning of the line
 to be interpreted as a comment.
 The following is valid comment
\end_layout

\begin_layout Standard
\begin_inset listings
inline false
status open

\begin_layout Plain Layout

stderr=c:
\backslash
cntk
\backslash
log
\backslash
cntk # "_mnistTrain_mnistTest.log" 
\end_layout

\end_inset


\end_layout

\begin_layout Standard
The following is an example of a value that will not be interpreted as a
 comment.
 It sets a parameter 
\begin_inset Quotes eld
\end_inset

var
\begin_inset Quotes erd
\end_inset

 to infinity as the '#' in '1#INF' is not a comment marker
\end_layout

\begin_layout Standard
\begin_inset listings
inline false
status open

\begin_layout Plain Layout

var=1#INF
\end_layout

\end_inset


\end_layout

\end_body
\end_document
=======
#LyX 2.1 created this file. For more info see http://www.lyx.org/
\lyxformat 474
\begin_document
\begin_header
\textclass extbook
\begin_preamble
\usepackage{algorithm}
\usepackage{algpseudocode}  
\end_preamble
\use_default_options false
\master CNTKBook-master.lyx
\maintain_unincluded_children false
\language english
\language_package default
\inputencoding auto
\fontencoding global
\font_roman default
\font_sans default
\font_typewriter default
\font_math auto
\font_default_family default
\use_non_tex_fonts false
\font_sc false
\font_osf false
\font_sf_scale 100
\font_tt_scale 100
\graphics default
\default_output_format default
\output_sync 0
\bibtex_command default
\index_command default
\paperfontsize 11
\spacing single
\use_hyperref false
\papersize default
\use_geometry false
\use_package amsmath 1
\use_package amssymb 2
\use_package cancel 0
\use_package esint 1
\use_package mathdots 1
\use_package mathtools 0
\use_package mhchem 1
\use_package stackrel 0
\use_package stmaryrd 0
\use_package undertilde 0
\cite_engine basic
\cite_engine_type default
\biblio_style plain
\use_bibtopic false
\use_indices false
\paperorientation portrait
\suppress_date false
\justification true
\use_refstyle 0
\index Index
\shortcut idx
\color #008000
\end_index
\secnumdepth 3
\tocdepth 3
\paragraph_separation indent
\paragraph_indentation default
\quotes_language english
\papercolumns 1
\papersides 1
\paperpagestyle default
\listings_params "basicstyle={\small},breaklines=true,frame=tb"
\tracking_changes false
\output_changes false
\html_math_output 0
\html_css_as_file 0
\html_be_strict false
\end_header

\begin_body

\begin_layout Chapter
Computational Network Toolkit
\begin_inset CommandInset label
LatexCommand label
name "chap:CNTK"

\end_inset


\end_layout

\begin_layout Standard
The computational network toolkit (CNTK) implements CNs.
 It is written in C++ and supports both GPU (CUDA) and CPU execution.
 CNTK supports arbitrary valid computational networks and makes building
 DNNs, CNNs, RNNs, LSTMs, and other complicated networks as simple as describing
 the operations of the networks.
 The toolkit is implemented with efficiency in mind.
 It removes duplicated computations in both forward and backward passes,
 uses minimal memory needed and reduces memory reallocation by reusing them.
 It also speeds up the model training and evaluation by doing batch computation
 whenever possible.
 In this chapter we introduce how to exploit CNTK to accelerate your research.
\end_layout

\begin_layout Section
Run CNTK
\begin_inset Index idx
status open

\begin_layout Plain Layout
Run CNTK
\end_layout

\end_inset


\end_layout

\begin_layout Standard
To run CNTK you use a command line similar to
\end_layout

\begin_layout Standard
\begin_inset listings
inline false
status open

\begin_layout Plain Layout

cntk configFile=yourExp.config
\end_layout

\end_inset

where yourExp.config is a CNTK configuration file, which typically contains
 several command blocks.
 A command block is a top level block of the configuration.
 Each command block must specify what action to be carried out with related
 information.
 To illustrate configuration and command blocks, we use a simple example
 below.
 
\end_layout

\begin_layout Standard
\begin_inset listings
inline false
status open

\begin_layout Plain Layout

command=mnistTrain
\end_layout

\begin_layout Plain Layout

\end_layout

\begin_layout Plain Layout

mnistTrain=[ 
\end_layout

\begin_layout Plain Layout

  action=train 
\end_layout

\begin_layout Plain Layout

\end_layout

\begin_layout Plain Layout

  NDLNetworkBuilder=[ 
\end_layout

\begin_layout Plain Layout

    networkDescription=c:
\backslash
cntk
\backslash
config
\backslash
sample.ndl 
\end_layout

\begin_layout Plain Layout

    run=ndlMacroUse 
\end_layout

\begin_layout Plain Layout

  ] 
\end_layout

\begin_layout Plain Layout

\end_layout

\begin_layout Plain Layout

  SGD=[ 
\end_layout

\begin_layout Plain Layout

    modelPath=c:
\backslash
cntk
\backslash
model
\backslash
mnist.cn 
\end_layout

\begin_layout Plain Layout

    learningRatesPerMB=0.001 
\end_layout

\begin_layout Plain Layout

    minibatchSize=32 
\end_layout

\begin_layout Plain Layout

    epochSize=60000 
\end_layout

\begin_layout Plain Layout

    maxEpochs=50 
\end_layout

\begin_layout Plain Layout

  ] 
\end_layout

\begin_layout Plain Layout

\end_layout

\begin_layout Plain Layout

  reader=[ 
\end_layout

\begin_layout Plain Layout

    readerType=UCIFastReader 
\end_layout

\begin_layout Plain Layout

    file=c:
\backslash
cntk
\backslash
data
\backslash
mnist
\backslash
mnist_train.txt 
\end_layout

\begin_layout Plain Layout

\end_layout

\begin_layout Plain Layout

    features=[ 
\end_layout

\begin_layout Plain Layout

      dim=784 
\end_layout

\begin_layout Plain Layout

      start=1 
\end_layout

\begin_layout Plain Layout

    ] 
\end_layout

\begin_layout Plain Layout

\end_layout

\begin_layout Plain Layout

    labels=[ 
\end_layout

\begin_layout Plain Layout

      dim=1 
\end_layout

\begin_layout Plain Layout

      start=0 
\end_layout

\begin_layout Plain Layout

      labelDim=10 
\end_layout

\begin_layout Plain Layout

	  labelMappingFile=c:
\backslash
cntk
\backslash
data
\backslash
mnist
\backslash
mnistlabels.txt
\end_layout

\begin_layout Plain Layout

    ] 
\end_layout

\begin_layout Plain Layout

  ]
\end_layout

\begin_layout Plain Layout

]
\end_layout

\end_inset


\end_layout

\begin_layout Standard
In this example, you can notice that all configuration values are specified
 as a name-value pair.
 A value can be a numeric, a string, a list, or even a block of configurations.
 
\end_layout

\begin_layout Standard
The top-level configuration parameter 
\emph on
command
\emph default
 determines what command blocks are to be executed and in what order they
 are executed if more than one command block is specified.
 In this example, the mnistTrain command block will be executed.
 This command block specifies the action, which is 
\emph on
train
\emph default
 in this case, to execute.
 There are often three parameter blocks associated with the 
\emph on
train
\emph default
 action: a network builder block, which specifies how to build a network
 from scratch and how to load a model from an existing model file, a learner
 block, which specifies what training algorithm to use, and a reader block,
 which specifies where and how to load features and labels.
 In this specific example, the NDL (network definition language) network
 builder indicated by the NDLNetworkBuilder block is used to define the
 network, the stochastic gradient descent learning algorithm as indicated
 by the SGD block is used to train the model, and the UCIFastReader is used
 to load the feature and labels from file in UCI format.
 Note that readers are implemented as separate DLLs, and the name of the
 reader is also the name of the DLL file that will be loaded to read data.
\end_layout

\begin_layout Standard
The most frequently used configuration blocks are:
\end_layout

\begin_layout Itemize
Network Builders
\begin_inset Index idx
status open

\begin_layout Plain Layout
Network ! Builders
\end_layout

\end_inset


\end_layout

\begin_deeper
\begin_layout Itemize
SimpletNetworkBuilder
\begin_inset Index idx
status open

\begin_layout Plain Layout
SimpletNetworkBuilder
\end_layout

\end_inset

: creates one of the predefined networks with limited customization.
 
\end_layout

\begin_layout Itemize
NDLNetworkBuilder
\begin_inset Index idx
status open

\begin_layout Plain Layout
NDLNetworkBuilder
\end_layout

\end_inset

: creates a network defined using the network description language (NDL).
 It provides full flexibility in designing your own network operations and
 structure.
 
\end_layout

\end_deeper
\begin_layout Itemize
Learners
\begin_inset Index idx
status open

\begin_layout Plain Layout
Learners
\end_layout

\end_inset


\end_layout

\begin_deeper
\begin_layout Itemize
SGD
\begin_inset Index idx
status open

\begin_layout Plain Layout
SGD
\end_layout

\end_inset

 : uses the stochastic gradient descent algorithm to train the model.
 It is the desired trainer for most applications.
 
\end_layout

\end_deeper
\begin_layout Itemize
Data Readers
\begin_inset Index idx
status open

\begin_layout Plain Layout
Data Reader
\end_layout

\end_inset


\end_layout

\begin_deeper
\begin_layout Itemize
UCIFastReader
\begin_inset Index idx
status open

\begin_layout Plain Layout
UCIFastReader
\end_layout

\end_inset

: reads the text-based UCI format, which contains labels and features combined
 in one file.
\end_layout

\begin_layout Itemize
HTKMLFReader
\begin_inset Index idx
status open

\begin_layout Plain Layout
HTKMLFReader
\end_layout

\end_inset

: reads the HTK/MLF format files, often used in speech recognition applications.
\end_layout

\begin_layout Itemize
BinaryReader
\begin_inset Index idx
status open

\begin_layout Plain Layout
BinaryReader
\end_layout

\end_inset

: reads files in a CNTK binary format.
 It is also used by UCIFastReader to cache the dataset in a binary format
 for faster processing.
 
\end_layout

\begin_layout Itemize
LMSequenceReader
\begin_inset Index idx
status open

\begin_layout Plain Layout
LMSequenceReader
\end_layout

\end_inset

: reads text-based files that contain word sequences, for predicting word
 sequences.
 This is often used in language modeling.
\end_layout

\begin_layout Itemize
LUSequenceReader
\begin_inset Index idx
status open

\begin_layout Plain Layout
LUSequenceReader
\end_layout

\end_inset

: reads text-based files that contain word sequences and their labels.
 This is often used for language understanding.
 
\end_layout

\end_deeper
\begin_layout Standard
In the following, we will describe CNTK configuration and the above blocks
 in detail.
 
\end_layout

\begin_layout Section
Network Builders
\end_layout

\begin_layout Standard
Computational networks are constructed using either the network description
 language (NDL) builder or the simple network builder.
 
\end_layout

\begin_layout Subsection
The Simple Network Builder
\begin_inset Index idx
status open

\begin_layout Plain Layout
Simple Network Builder
\end_layout

\end_inset


\end_layout

\begin_layout Standard
The behavior of the simple network builder is controlled by the SimpleNetworkBui
lder block of the options.
 When an option is omitted the default value is assumed.
 Here we list all the control parameters available.
\end_layout

\begin_layout Itemize

\emph on
initValueScale
\emph default

\begin_inset Index idx
status open

\begin_layout Plain Layout
initValueScale
\end_layout

\end_inset

: the value for scaling the range of the random numbers used for initialization.
 Default is 1.
 If the model parameters are initialized using the uniform distribution,
 the random number range will be adjusted to 
\begin_inset Formula $\left[-0.05\times initValueScale,0.05\times initValueScale\right]$
\end_inset

.
 If the model parameters are initialized using the Gaussian distribution,
 the standard deviation will be adjusted to 
\begin_inset Formula $0.2\times initValueScale/\sqrt{fanout}$
\end_inset

.
\end_layout

\begin_layout Itemize

\emph on
layerTypes
\emph default

\begin_inset Index idx
status open

\begin_layout Plain Layout
layerTypes
\end_layout

\end_inset

: the type of nonlinear operation in hidden layers.
 Valid values are sigmoid (default), Tanh, and RectifiedLinear.
 
\end_layout

\begin_layout Itemize

\emph on
uniformInit
\emph default

\begin_inset Index idx
status open

\begin_layout Plain Layout
uniformInit
\end_layout

\end_inset

: determines whether to use uniform distribution to initialize model parameters.
 Valid values are true (default) and false (using Gaussian distribution
 to initialize model parameters).
\end_layout

\begin_layout Itemize

\emph on
applyMeanVarNorm
\emph default

\begin_inset Index idx
status open

\begin_layout Plain Layout
applyMeanVarNorm
\end_layout

\end_inset

: whether to apply mean/variance normalization on the input.
 Valid values are true and false (default) 
\end_layout

\begin_layout Itemize

\emph on
addDropoutNodes
\emph default

\begin_inset Index idx
status open

\begin_layout Plain Layout
addDropoutNodes
\end_layout

\end_inset

: whether to add drop-out nodes.
 The default is false.
 If specified to true, a drop-out node will be applied to the input node
 and the output of every hidden layer.
 
\end_layout

\begin_layout Itemize

\emph on
layerSize
\emph default
s
\begin_inset Index idx
status open

\begin_layout Plain Layout
layerSizes
\end_layout

\end_inset

: specifies the dimensions of layers.
 For instance, layerSizes=128:10:200:4000 describes a neural network with
 two hidden layers.
 The first hidden layer has a dimension of 10, and the second hidden layer
 has a dimension of 200.
 The input and output layers have a dimension of 128 and 4000, respectively.
 
\end_layout

\begin_layout Itemize

\emph on
trainingCriterion
\emph default

\begin_inset Index idx
status open

\begin_layout Plain Layout
trainingCriterion
\end_layout

\end_inset

: the criterion used for training.
 The default is CrossEntropyWithSoftmax.
 Alternatives are SquareError, CrossEntropy, and ClassBasedCrossEntropyWithSoftm
ax.
 The ClassBasedCrossEntropyWithSoftmax is for class-based training, which
 would be useful if the output dimension is large and therefore need to
 be split into classes to speed-up the training and evaluation.
\end_layout

\begin_layout Itemize

\emph on
evalCriterion
\emph default

\begin_inset Index idx
status open

\begin_layout Plain Layout
evalCriterion
\end_layout

\end_inset

: the criterion for evaluation.
 The selection of values are the same as the 
\emph on
trainingCriterion
\emph default
.
 
\end_layout

\begin_layout Itemize

\emph on
lookupTableOrder
\emph default

\begin_inset Index idx
status open

\begin_layout Plain Layout
lookupTableOrder
\end_layout

\end_inset

: specifies the order of context expanding in the lookupNode.
 The default value is 1.
 Setting it to a value such as 3 would expand the input dimension in a context-d
ependent way by an order of 3.
 For example, if the input observation has a dimension of 20, setting this
 value to 3 would set the input node dimension to 60.
 
\end_layout

\begin_layout Standard
For recurrent neural networks (RNNs), there are additional parameters.
 
\end_layout

\begin_layout Itemize

\emph on
recurrentLayer
\emph default

\begin_inset Index idx
status open

\begin_layout Plain Layout
recurrentLayer
\end_layout

\end_inset

: specifies the layers that contain self recurrent connections.
 By default there is no recurrent layer.
 Use the syntax n1:n2:n3 to specify that layers n1, n2, and n3 have recurrent
 connections.
\end_layout

\begin_layout Itemize

\emph on
defaultHiddenActivity
\emph default

\begin_inset Index idx
status open

\begin_layout Plain Layout
defaultHiddenActivity
\end_layout

\end_inset

: the default hidden layer activity value used by the delay node when accessing
 values before the first observation.
 The default value is 0.1.
 
\end_layout

\begin_layout Itemize

\emph on
rnnType
\emph default

\begin_inset Index idx
status open

\begin_layout Plain Layout
rnnType
\end_layout

\end_inset

: the type of predefined networks.
 Valid values are 
\end_layout

\begin_deeper
\begin_layout Itemize
SIMPLENET
\begin_inset Index idx
status open

\begin_layout Plain Layout
SIMPLENET
\end_layout

\end_inset

: the feed-forward neural network.
 This is the default network type.
 
\end_layout

\begin_layout Itemize
SIMPLERNN
\begin_inset Index idx
status open

\begin_layout Plain Layout
SIMPLERNN
\end_layout

\end_inset

: the simple RNN, which may be a deep RNN in which several layers have recurrent
 loops.
 
\end_layout

\begin_layout Itemize
CLASSLM
\begin_inset Index idx
status open

\begin_layout Plain Layout
CLASSLM
\end_layout

\end_inset

: the class-based simple RNN.
 It uses sparse input, sparse parameter and sparse output.
 This is often used for language modeling tasks.
\end_layout

\begin_layout Itemize
LBLM
\begin_inset Index idx
status open

\begin_layout Plain Layout
LBLM
\end_layout

\end_inset

: the log-bilinear neural network.
 
\end_layout

\begin_layout Itemize
LSTM
\begin_inset Index idx
status open

\begin_layout Plain Layout
LSTM
\end_layout

\end_inset

: the long short-term memory neural network.
 
\end_layout

\begin_layout Itemize
CLASSLSTM
\begin_inset Index idx
status open

\begin_layout Plain Layout
CLASSLSTM
\end_layout

\end_inset

: the class-based long short-term memory neural network.
 It uses sparse input, sparse parameter and sparse output.
 This is often uesd for language modeling tasks.
\end_layout

\end_deeper
\begin_layout Subsection
The Network Description Language
\begin_inset Index idx
status open

\begin_layout Plain Layout
Network ! Description Language
\end_layout

\end_inset

 (NDL) 
\end_layout

\begin_layout Standard
The simple network builder only allows you to build one of the predefined
 network types.
 To build more complicated networks, you need to use the NDL network builder
 which has the following parameters.
 Detailed description on NDL can be found in Chapter 
\begin_inset CommandInset ref
LatexCommand ref
reference "chap:CNTK_Adv"

\end_inset

.
\end_layout

\begin_layout Itemize

\emph on
networkDescription
\emph default

\begin_inset Index idx
status open

\begin_layout Plain Layout
networkDescription
\end_layout

\end_inset

: the file path of the NDL script, which will be described in Chapter 
\begin_inset CommandInset ref
LatexCommand ref
reference "chap:CNTK_Adv"

\end_inset

, to execute.
 If there is no networkDescription file specified then the NDL is assumed
 to be in the same configuration file as the NDLNetworkBuilder subblock,
 specified with the 
\emph on
run
\emph default
 parameter.
  Note that only one file path may be specified via the 
\emph on
networkDescription
\emph default
 parameter.
 To load multiple files of macros, use the 
\emph on
ndlMacros
\emph default
 parameter.
\end_layout

\begin_layout Itemize

\emph on
ru
\emph default
n
\begin_inset Index idx
status open

\begin_layout Plain Layout
run
\end_layout

\end_inset

: the block of the NDL that will be executed.
 If an external NDL file is specified via the 
\emph on
networkDescription
\emph default
 parameter, the run parameter identifies a block in that file.
 This parameter overrides any run parameters that may already exist in the
 file.
 If no 
\emph on
networkDescription
\emph default
 file is specified, the run parameter identifies a block in the current
 configuration file.
\end_layout

\begin_layout Itemize

\emph on
load
\emph default

\begin_inset Index idx
status open

\begin_layout Plain Layout
load
\end_layout

\end_inset

: the blocks of NDL scripts to load.
  Multiple blocks can be specified via a ":" separated list.
 The blocks specified by the load parameter typically contain macros, which
 will be described in Chapter 
\begin_inset CommandInset ref
LatexCommand ref
reference "chap:CNTK_Adv"

\end_inset

, for use by the run block.
 Similar to the run parameter, the load parameter identifies blocks in an
 external NDL file and overrides any load parameters that may already exist
 in the file, if a file is specified by the networkDescription parameter.
 If no networkDescription file is specified, load identifies a block in
 the current configuration file.
\end_layout

\begin_layout Itemize

\emph on
ndlMacros
\emph default

\begin_inset Index idx
status open

\begin_layout Plain Layout
ndlMacros
\end_layout

\end_inset

: the file path where NDL macros may be loaded.
 This parameter is usually used to load a default set of NDL macros that
 can be used by all NDL scripts.
 Multiple NDL files, each specifying different sets of macros, can be loaded
 by specifying a "+" separated list of file paths for this 
\emph on
ndlMacros
\emph default
 parameter.
 In order to share macros with other command blocks such as model editing
 language (MEL) blocks we will describe in Chapter 
\begin_inset CommandInset ref
LatexCommand ref
reference "chap:CNTK_Adv"

\end_inset

, you should define it at the root level of the configuration file.
\end_layout

\begin_layout Itemize

\emph on
randomSeedOffset
\emph default

\begin_inset Index idx
status open

\begin_layout Plain Layout
randomSeedOffset
\end_layout

\end_inset

: a non-negative random seed offset value in initializing the learnable
 parameters.
 The default value is 0.
 This allows users to run experiments with different random initialization.
\end_layout

\begin_layout Section
Learners
\end_layout

\begin_layout Standard
Up to now, CNTK implements an SGD learner.
 New learners will be added in the future.
 
\end_layout

\begin_layout Subsection
Stochastic Gradient Descent Learner
\begin_inset Index idx
status open

\begin_layout Plain Layout
Stochastic Gradient Descent ! Learner
\end_layout

\end_inset


\end_layout

\begin_layout Standard
The behavior of the SGD algorithm is controlled by the SGD block of the
 options.
 When an option is omitted the default value is assumed.
 Here we list all the control parameters used.
\end_layout

\begin_layout Subsubsection
Training process control
\end_layout

\begin_layout Itemize

\emph on
modelPath
\emph default

\begin_inset Index idx
status open

\begin_layout Plain Layout
modelPath
\end_layout

\end_inset

: the full path to save the final model.
 Must be provided and points to a valid file name.
\end_layout

\begin_layout Itemize

\emph on
trainCriterionNodeName
\emph default

\begin_inset Index idx
status open

\begin_layout Plain Layout
trainCriterionNodeName
\end_layout

\end_inset

: the name of the training criterion node.
 If not provided the default training criterion node in the network will
 be used.
\end_layout

\begin_layout Itemize

\emph on
evalCriterionNodeName
\emph default

\begin_inset Index idx
status open

\begin_layout Plain Layout
evalCriterionNodeName
\end_layout

\end_inset

: the name of the evaluation criterion node.
 If not provided the default evaluation criterion node in the network will
 be used.
\end_layout

\begin_layout Itemize

\emph on
epochSize
\emph default

\begin_inset Index idx
status open

\begin_layout Plain Layout
epochSize
\end_layout

\end_inset

: epoch size, i.e., the number of samples in each epoch.
 Often is but may be different from the dataset size.
 An intermediate model and other check point information is saved for each
 epoch.
 When set to 0 the whole dataset size is used.
\end_layout

\begin_layout Itemize

\emph on
keepCheckPointFiles
\emph default

\begin_inset Index idx
status open

\begin_layout Plain Layout
keepCheckPointFiles
\end_layout

\end_inset

: whether you want to keep the check point file after a new epoch starts.
 Valid values are true and false (default).
 
\end_layout

\begin_layout Itemize

\emph on
maxEpochs
\emph default

\begin_inset Index idx
status open

\begin_layout Plain Layout
maxEpochs
\end_layout

\end_inset

: maximum number of epochs to run.
\end_layout

\begin_layout Itemize

\emph on
minibatchSize
\emph default

\begin_inset Index idx
status open

\begin_layout Plain Layout
minibatchSize
\end_layout

\end_inset

: minibatch size for each epoch.
 Default value is 256.
 Can use syntax such as 128*2:1024 which means using minibatch size 128
 for 2 epochs and then 1024 for the rest.
\end_layout

\begin_layout Itemize

\emph on
dropoutRate
\emph default

\begin_inset Index idx
status open

\begin_layout Plain Layout
dropoutRate
\end_layout

\end_inset

: dropout rate during the training procedure.
 Default is 0.0.
 Can use syntax such as 0.5*10:0.2 which means using dropout rate 0.5 for 10
 epochs and then 0.2 for the rest.
\end_layout

\begin_layout Itemize

\emph on
maxTempMemSizeInSamplesForCNN
\emph default

\begin_inset Index idx
status open

\begin_layout Plain Layout
maxTempMemSizeInSamplesForCNN
\end_layout

\end_inset

: maximum temporary memory used (in number of samples) when packaging and
 unpackaging input features.
 Default is 0, which means using any value as needed.
 Useful to control the memory foot print esp.
 when run under GPU.
\end_layout

\begin_layout Itemize

\emph on
executionEngine
\emph default

\begin_inset Index idx
status open

\begin_layout Plain Layout
executionEngine
\end_layout

\end_inset

: the execution engine to use.
 Valid values is synchronous (default).
\end_layout

\begin_layout Subsubsection
Learning rate and momentum control
\end_layout

\begin_layout Itemize

\emph on
learningRatesPerMB
\emph default

\begin_inset Index idx
status open

\begin_layout Plain Layout
learningRatesPerMB
\end_layout

\end_inset

: learning rates per minibatch.
 Useful when you want to use the same learning rate while the minibatch
 size is changed.
 Can use syntax such as 0.8*10:0.2 which means using the learning rate 0.8
 for 10 epochs and then 0.2 for the rest.
 learningRatesPerMB may be missing, for example, when learningRatesPerSample
 is provided or the automatic learning rate determination algorithm is used.
\end_layout

\begin_layout Itemize

\emph on
learningRatesPerSample
\emph default

\begin_inset Index idx
status open

\begin_layout Plain Layout
learningRatesPerSample
\end_layout

\end_inset

: learning rates per sample.
 Useful when you want to keep the learning rates per sample constant, i.e.,
 automatically increases effective learning rate for the minibatch when
 the minibatch size is increased.
 Can use syntax such as 0.008*10:0.002 which means using the learning rate
 0.008 for 10 epochs and then 0.002 for the rest.
 learningRatesPerSample may be missing, for example, when learningRatesPerMB
 is provided or the automatic learning rate determination algorithm is used.
\end_layout

\begin_layout Itemize

\emph on
momentumPerMB
\emph default

\begin_inset Index idx
status open

\begin_layout Plain Layout
momentumPerMB
\end_layout

\end_inset

: momentum per minibatch.
 Default is 0.9.
 Can use syntax such as 0.1*2:0.9 which means using momentum 0.1 for 2 epochs
 and then 0.9 for the rest.
\end_layout

\begin_layout Itemize

\emph on
autoAdjust
\emph default

\begin_inset Index idx
status open

\begin_layout Plain Layout
autoAdjust
\end_layout

\end_inset

: contains the information related to the automatic learning rate control.
 Default value is empty (
\begin_inset Quotes eld
\end_inset


\begin_inset Quotes erd
\end_inset

) which means no automatic learning rate control.
 Inside the block, there can be following values:
\end_layout

\begin_deeper
\begin_layout Itemize

\emph on
autoAdjustLR
\emph default

\begin_inset Index idx
status open

\begin_layout Plain Layout
autoAdjustLR
\end_layout

\end_inset

: the automatic learning rate adjustment algorithm to use.
 Valid values are None (default, don't auto adjust learning rate), AdjustAfterEp
och (check the training criterion after each epoch using the development
 set of the training set and decide whether to adjust the learning rate),
 and SearchBeforeEpoch (search the learning rate based on a small portion
 of the training set before each epoch starts).
\end_layout

\begin_layout Standard
used in the AdjustAfterEpoch
\begin_inset Index idx
status open

\begin_layout Plain Layout
AdjustAfterEpoch
\end_layout

\end_inset

 mode:
\end_layout

\begin_layout Itemize

\emph on
reduceLearnRateIfImproveLessThan
\emph default

\begin_inset Index idx
status open

\begin_layout Plain Layout
reduceLearnRateIfImproveLessThan
\end_layout

\end_inset

: reduce the learning rate if the improvement is less than this value.
 Default is 0.
 
\end_layout

\begin_layout Itemize

\emph on
learnRateDecreaseFactor
\emph default

\begin_inset Index idx
status open

\begin_layout Plain Layout
learnRateDecreaseFactor
\end_layout

\end_inset

: the learning rate decrease factor.
 Default value is 0.618.
 
\end_layout

\begin_layout Itemize

\emph on
increaseLearnRateIfImproveMoreThan
\emph default

\begin_inset Index idx
status open

\begin_layout Plain Layout
increaseLearnRateIfImproveMoreThan
\end_layout

\end_inset

: increase the learning rate if the improvement is larger than this value.
 Default value is 1#INF (infinity) which means never increase.
 
\end_layout

\begin_layout Itemize

\emph on
learnRateIncreaseFactor
\emph default

\begin_inset Index idx
status open

\begin_layout Plain Layout
learnRateIncreaseFactor
\end_layout

\end_inset

: the learning rate increase factor.
 Default value is 1.382.
 
\end_layout

\begin_layout Itemize

\emph on
loadBestModel
\emph default

\begin_inset Index idx
status open

\begin_layout Plain Layout
loadBestModel
\end_layout

\end_inset

: weather to load the best model if the current model decreases the performance.
 Valid values are true (default) and false.
 
\end_layout

\begin_layout Itemize

\emph on
learnRateAdjustInterval
\begin_inset Index idx
status open

\begin_layout Plain Layout
learnRateAdjustInterval
\end_layout

\end_inset


\emph default
: determine the frequency of applying the learning rate adjustment check.
 Default is 1 epoch.
 If this value is set to a value larger than 1 the learning rate adjustment
 will be based on the average criterion computed from the last learnRateAdjustIn
terval epochs.
\end_layout

\begin_layout Standard
Used in the SearchBeforeEpoch mode.
\end_layout

\begin_layout Itemize

\emph on
numMiniBatch4LRSearch
\emph default

\begin_inset Index idx
status open

\begin_layout Plain Layout
numMiniBatch4LRSearch
\end_layout

\end_inset

: the number of minibatches used to search the learning rate.
 Default value is 500.
 It's typically set to 10-20% of the total minibatches in an epoch.
 
\end_layout

\begin_layout Itemize

\emph on
numPrevLearnRate
\emph default

\begin_inset Index idx
status open

\begin_layout Plain Layout
numPrevLearnRate
\end_layout

\end_inset

: number of previous learning rates used as a hint to the search range.
 Default value is 5.
 
\end_layout

\begin_layout Itemize

\emph on
numBestSearchEpoch
\emph default

\begin_inset Index idx
status open

\begin_layout Plain Layout
numBestSearchEpoch
\end_layout

\end_inset

: number of epochs in which we use the best learning rate instead of the
 sufficient learning rate .
 Default value is 1.
 
\end_layout

\begin_layout Standard
Used in the Adaptive Minibatch Sizing mode.
\end_layout

\begin_layout Itemize

\emph on
numMiniBatch4LRSearch
\emph default

\begin_inset Index idx
status open

\begin_layout Plain Layout
numMiniBatch4LRSearch
\end_layout

\end_inset

: the number of minibatches used to search the minibatch size when
in adaptive minibatch size mode.
 Default value is 500.
 It's typically set to 10-20% of the total minibatches in an epoch
this is shared with the search for learning rate in 
SearchBeforeEpoch mode.
 
\end_layout

\begin_layout Itemize

\emph on
autoAdjustMinibatch
\emph default

\begin_inset Index idx
status open

\begin_layout Plain Layout
autoAdjustMinibatch
\end_layout

\end_inset

: enable or disable whether minibatch size is adaptively adjusted.
 Default value is false.
Adapative minibatch sizing will begin on 
epochs starting after user minbatch sizes expcitily
specified are complete.  For example if the user
specifed minibatchSize=256:1024, then 256 and 1024
are used in the first 2 Epochs and adaptive minibatch
sizing is used aferwards
 
\end_layout

\begin_layout Itemize

\emph on
minibatchSizeTuningFrequency
\emph default

\begin_inset Index idx
status open

\begin_layout Plain Layout
minibatchSizeTuningFrequency
\end_layout

\end_inset

: The number of epochs to skip, on a periodic basis, before
dynamically adjusting the minibatch size.
 Default value is 1.
 
\end_layout

\begin_layout Itemize

\emph on
minibatchSizeTuningMax
\emph default

\begin_inset Index idx
status open

\begin_layout Plain Layout
minibatchSizeTuningMax
\end_layout

\end_inset

: The maximum size allowed for an
adaptively adjusted minibatch size.
 Default value is 1048576.
 
\end_layout

\end_deeper
\begin_layout Subsubsection
Gradient control
\end_layout

\begin_layout Itemize

\emph on
gradientClippingWithTruncation
\emph default

\begin_inset Index idx
status open

\begin_layout Plain Layout
gradientClippingWithTruncation
\end_layout

\end_inset

: whether to use the truncation based gradient clipping to control gradient
 explosion.
 Valid values are true (default) and false.
 If it is false the norm based clipping will be used instead which is more
 expensive.
\end_layout

\begin_layout Itemize

\emph on
clippingThresholdPerSample
\emph default

\begin_inset Index idx
status open

\begin_layout Plain Layout
clippingThresholdPerSample
\end_layout

\end_inset

: the clipping thread for each sample.
 Default value is 1#INF which means infinity (i.e., clipping is turned off).
\end_layout

\begin_layout Itemize
\begin_inset Index idx
status open

\begin_layout Plain Layout
L2RegWeight
\end_layout

\end_inset


\emph on
L2RegWeight
\emph default
: the L2 regularization weight.
 Default is 0.
\end_layout

\begin_layout Itemize
\begin_inset Index idx
status open

\begin_layout Plain Layout
L1RegWeight
\end_layout

\end_inset


\emph on
L1RegWeight
\emph default
: the L1 regularization weight.
 Default is 0.
\end_layout

\begin_layout Itemize

\emph on
gradUpdateType
\emph default

\begin_inset Index idx
status open

\begin_layout Plain Layout
gradUpdateType
\end_layout

\end_inset

: gradient update type.
 Valid values are None (default, no special treatment to the gradient),
 AdaGrad, and RmsProp.
 When gradUpdateType equals to AdaGrad or RmsProp, you can control the behavior
 of the gradient update using following parameters: 
\end_layout

\begin_deeper
\begin_layout Itemize
normWithAveMultiplier
\begin_inset Index idx
status open

\begin_layout Plain Layout
normWithAveMultiplier
\end_layout

\end_inset

 : normalize the gradient with the average multipliers applied to the gradients
 by the AdaGrad/RmsProp algorithm.
 Default is true (default).
 
\end_layout

\begin_layout Standard
When gradUpdateType equals to RmsProp, you can control the behavior of the
 gradient update using following parameters:
\end_layout

\begin_layout Itemize

\emph on
rms_wgt_inc
\emph default

\begin_inset Index idx
status open

\begin_layout Plain Layout
rms_wgt_inc
\end_layout

\end_inset

: multiplicative increment of the learning rate scale.
 Default is 1.2.
\end_layout

\begin_layout Itemize

\emph on
rms_wgt_dec
\emph default

\begin_inset Index idx
status open

\begin_layout Plain Layout
rms_wgt_dec
\end_layout

\end_inset

: multiplicative decrement of the learning rate scale.
 Default is 0.75.
\end_layout

\begin_layout Itemize

\emph on
rms_wgt_max
\emph default

\begin_inset Index idx
status open

\begin_layout Plain Layout
rms_wgt_max
\end_layout

\end_inset

: maximum learning rate scale allowed.
 A value closer to 1 makes the learning rate adjustment more stable but
 slower.
 Default is 10.
\end_layout

\begin_layout Itemize

\emph on
rms_wgt_min
\emph default

\begin_inset Index idx
status open

\begin_layout Plain Layout
rms_wgt_min
\end_layout

\end_inset

: minimum learning rate scale allowed.
 A value closer to 1 makes the learning rate adjustment more stable but
 slower.
 Default is 0.1.
\end_layout

\begin_layout Itemize

\emph on
rms_gamma
\emph default

\begin_inset Index idx
status open

\begin_layout Plain Layout
rms_gamma
\end_layout

\end_inset

: smoothing factor used to estimate the moving average of the variance.
 The smaller the value, the quicker it forgets the past information.
 Default is 0.99.
 
\end_layout

\end_deeper
\begin_layout Itemize

\emph on
gaussianNoiseInjectStd
\emph default

\begin_inset Index idx
status open

\begin_layout Plain Layout
gaussianNoiseInjectStd
\end_layout

\end_inset

: the standard deviation of the Gaussian noise added when using the AdaGrad
 approach.
 Default is 0.
\end_layout

\begin_layout Subsubsection
Adaptation
\end_layout

\begin_layout Standard
Only KL divergence regularization is directly supported.
 Other adaptation techniques can be easily implemented by adding computation
 nodes to the network using the model editing language (MEL) that we will
 describe in Chapter 
\begin_inset CommandInset ref
LatexCommand ref
reference "chap:CNTK_Adv"

\end_inset

.
\end_layout

\begin_layout Itemize

\emph on
adaptationRegType
\emph default

\begin_inset Index idx
status open

\begin_layout Plain Layout
adaptationRegType
\end_layout

\end_inset

: adaptation regularization type.
 Valid values are None (default) and KL (for KL divergence based regularization)
\end_layout

\begin_layout Itemize

\emph on
adaptationRegWeight
\emph default

\begin_inset Index idx
status open

\begin_layout Plain Layout
adaptationRegWeight
\end_layout

\end_inset

: adaptation regularization weight.
 Default value is 0.
\end_layout

\begin_layout Subsubsection
Information display
\end_layout

\begin_layout Itemize

\emph on
traceLevel
\emph default

\begin_inset Index idx
status open

\begin_layout Plain Layout
traceLevel
\end_layout

\end_inset

: trace level to decide what information to print out in the stderr.
 Valid values are 0 (default) and 1.
\end_layout

\begin_layout Itemize

\emph on
numMBsToShowResult
\emph default

\begin_inset Index idx
status open

\begin_layout Plain Layout
numMBsToShowResult
\end_layout

\end_inset

: display training statistics after how many minibatches.
 Default is 10.
\end_layout

\begin_layout Subsubsection
Gradient Check
\end_layout

\begin_layout Itemize

\emph on
gradientcheck
\emph default

\begin_inset Index idx
status open

\begin_layout Plain Layout
gradientcheck
\end_layout

\end_inset

: determines whether to use the gradient checker.
 The default value is false.
 When using the gradient checker you need to use a minibatch size that is
 larger than the sequence length for RNNs due to the truncated back-propagation
 through time (BPTT) algorithm used to train RNNs, and a smaller learning
 rate to prevent numerical issues caused by divergence.
 In addition, precision should be set to double.
\end_layout

\begin_layout Section
Data Readers
\end_layout

\begin_layout Standard
The reader block is used for all types of readers and the readerType parameter
 determines which reader to use.
 Each reader implements the same IDataReader interface which will be described
 in detail in Chapter 
\begin_inset CommandInset ref
LatexCommand ref
reference "chap:CNTK_Programmer"

\end_inset

.
 Many parameters in the reader block are shared across different types of
 readers.
 Some are specific to a particular reader.
 In this block we will introduce the main data readers implemented in CNTK.
 
\end_layout

\begin_layout Subsection
UCIFastReader
\begin_inset Index idx
status open

\begin_layout Plain Layout
UCIFastReader
\end_layout

\end_inset


\begin_inset CommandInset label
LatexCommand label
name "sub:UCIFastReader"

\end_inset


\end_layout

\begin_layout Standard
UCIFastReader reads text-based UCI format data, in which each data record
 is a line of space-delimited floating point feature and label values.
 The label information is either at the beginning or the end of each line,
 if label information is provided.
 To use the UCIFastReader you set the readerType to UCIFastReader as in
 
\end_layout

\begin_layout Standard
\begin_inset listings
inline false
status open

\begin_layout Plain Layout

  reader=[ 
\end_layout

\begin_layout Plain Layout

    readerType=UCIFastReader 
\end_layout

\begin_layout Plain Layout

\end_layout

\begin_layout Plain Layout

    file=c:
\backslash
cntk
\backslash
data
\backslash
mnist
\backslash
mnist_train.txt 
\end_layout

\begin_layout Plain Layout

\end_layout

\begin_layout Plain Layout

    features=[ 
\end_layout

\begin_layout Plain Layout

      dim=784 
\end_layout

\begin_layout Plain Layout

      start=1 
\end_layout

\begin_layout Plain Layout

    ] 
\end_layout

\begin_layout Plain Layout

\end_layout

\begin_layout Plain Layout

    labels=[ 
\end_layout

\begin_layout Plain Layout

      dim=1 
\end_layout

\begin_layout Plain Layout

      start=0 
\end_layout

\begin_layout Plain Layout

      labelDim=10 
\end_layout

\begin_layout Plain Layout

	  labelMappingFile=c:
\backslash
cntk
\backslash
data
\backslash
mnist
\backslash
mnistlabels.txt
\end_layout

\begin_layout Plain Layout

    ] 
\end_layout

\begin_layout Plain Layout

  ] 
\end_layout

\end_inset


\end_layout

\begin_layout Standard
In this example you can also notice two sub-blocks named features and labels.
 These names are used by the data readers to match the computation node
 in your network and the data loaded from the files.
 If simple network builders are used to create your network, features and
 labels are the standard names of the feature and label nodes, respectively.
 If you defined your network using the NDL network builder you need to make
 sure these names matches the corresponding nodes in your network.
 The UCIFastReader has following parameters: 
\end_layout

\begin_layout Itemize

\emph on
file
\emph default

\begin_inset Index idx
status open

\begin_layout Plain Layout
file
\end_layout

\end_inset

: the file that contains the dataset.
 This parameter has been moved up from the features and labels sub-blocks,
 because UCIFastReader requires the file be the same, and moving up a level
 is an excellent way to make sure this restriction is met.
 
\end_layout

\begin_layout Itemize

\emph on
dim
\emph default

\begin_inset Index idx
status open

\begin_layout Plain Layout
dim
\end_layout

\end_inset

: the dimension of the input value.
 Note that each column in the UCI data file represents one dimension of
 the input data.
\end_layout

\begin_layout Itemize

\emph on
start
\emph default

\begin_inset Index idx
status open

\begin_layout Plain Layout
start
\end_layout

\end_inset

: the start column (zero-based) of the input data.
\end_layout

\begin_layout Itemize

\emph on
labelDim
\emph default

\begin_inset Index idx
status open

\begin_layout Plain Layout
labelDim
\end_layout

\end_inset

: the number of possible label values.
 This parameter is required for categorical labels since the dimension of
 the label node will be determined by this value.
 Note that the label value itself is typically specified in one column in
 the UCI data file.
\end_layout

\begin_layout Itemize

\emph on
labelMappingFile
\emph default

\begin_inset Index idx
status open

\begin_layout Plain Layout
labelMappingFile
\end_layout

\end_inset

: the path to a file used to map from the label value to a numerical label
 identifier.
 The file typically lists all possible label values, one per line, which
 might be text or numeric.
 The zero-based line number is the identifier that will be used by CNTK
 to identify that label.
 It's important that the same label mapping file is used for training and
 evaluation.
 This can be done by moving the 
\emph on
labelMappingFile 
\emph default
parameter up so that it can be shared by both the training and evaluation
 blocks.
\end_layout

\begin_layout Subsection
HTKMLFReader
\begin_inset Index idx
status open

\begin_layout Plain Layout
HTKMLFReader
\end_layout

\end_inset


\end_layout

\begin_layout Standard
HTKMLFReader is a data reader that reads files typically associated with
 speech recognition tasks, and specifically with the HTK suite of tools.
 The reader can take as input two types of files, a list of feature files
 known in HTK parlance as an SCP file (
\begin_inset Quotes eld
\end_inset

script
\begin_inset Quotes erd
\end_inset

 file) and a label file known as a MLF file (
\begin_inset Quotes eld
\end_inset

model label file
\begin_inset Quotes erd
\end_inset

).
 Because CNTK can be used to build networks with arbitrary topology including
 networks with multiple inputs and outputs, the HTKMLFReader can process
 one or multiple SCP and MLF files.
 A typical example of usage for the HTKMLFReader is as follows:
\end_layout

\begin_layout Standard
\begin_inset listings
inline false
status open

\begin_layout Plain Layout

reader=[
\end_layout

\begin_layout Plain Layout

  readerType=HTKMLFReader
\end_layout

\begin_layout Plain Layout

  readMethod=rollingWindow
\end_layout

\begin_layout Plain Layout

  miniBatchMode=Partial
\end_layout

\begin_layout Plain Layout

  randomize=Auto
\end_layout

\begin_layout Plain Layout

  
\end_layout

\begin_layout Plain Layout

  features=[
\end_layout

\begin_layout Plain Layout

    dim=792
\end_layout

\begin_layout Plain Layout

    scpFile=$ScpDir$
\backslash
TIMIT.train.scp.fbank.fullpath
\end_layout

\begin_layout Plain Layout

  ]
\end_layout

\begin_layout Plain Layout

  
\end_layout

\begin_layout Plain Layout

  labels=[
\end_layout

\begin_layout Plain Layout

    mlfFile=$MlfDir$
\backslash
TIMIT.train.align_cistate.mlf.cntk
\end_layout

\begin_layout Plain Layout

    labelDim=183
\end_layout

\begin_layout Plain Layout

    labelMappingFile=$MlfDir$
\backslash
TIMIT.statelist
\end_layout

\begin_layout Plain Layout

  ]
\end_layout

\begin_layout Plain Layout

] 
\end_layout

\end_inset

The HTKMLFReader has the following configuration parameters:
\end_layout

\begin_layout Itemize

\emph on
readMethod
\begin_inset Index idx
status open

\begin_layout Plain Layout
readMethod
\end_layout

\end_inset

:
\emph default
 the method used to read the features files into memory for processing during
 network training.
 The 
\begin_inset Quotes eld
\end_inset

rollingWindow
\begin_inset Quotes erd
\end_inset

 option reads in all feature files and stores them on disk in one large
 temporary binary file.
 The data is randomized by running a large rollowing window over the data
 in this file and randomizing the data within the window.
 This method produces more thorough randomization of the data but requires
 a large temprorary file written to disk.
 The other option is 
\begin_inset Quotes eld
\end_inset

blockRandomize
\begin_inset Quotes erd
\end_inset

 which divides the data into large blocks and then randomizes the order
 of the blocks and the order of the data within the block.
 The data in each block is read directly from the feature files.
 Because this does not require any temporary feature files, this option
 is more appropriate for large corpora.
 The default is blockRandomize.
 Note that the blockRandomize option requires an archive format of SCP file,
 described below.
 Also, as described below, when used in conjunction with 
\begin_inset Quotes eld
\end_inset

frameMode=false
\begin_inset Quotes erd
\end_inset

 the blockRandomize read method will randomize over utterances, but not
 frames.
 This is appropriate for use with recurrent architectures when preserving
 the sequential nature of the training examples is desired.
 
\end_layout

\begin_layout Itemize

\emph on
pageFilePath
\begin_inset Index idx
status open

\begin_layout Plain Layout
pageFilePath
\end_layout

\end_inset


\emph default
: specify where the temporary page file of the features should be stored.
 By default it will use system provided temp file.
\end_layout

\begin_layout Itemize

\emph on
randomize
\begin_inset Index idx
status open

\begin_layout Plain Layout
randomize
\end_layout

\end_inset

:
\emph default
 Auto or None if readMethod is rollingWindow, Auto, None, or a specified
 block size if readMethod is blockRandomize.
 It determines how the reader should randomize the data.
 When a block size is specified, only that much of data will be in memory
 at one time.
\end_layout

\begin_layout Itemize

\emph on
minibatchMode
\emph default

\begin_inset Index idx
status open

\begin_layout Plain Layout
minibatchMode
\end_layout

\end_inset

: Partial or Full, this option decides how to handle the last minibatch
 if there are not enough frames to form a complete minibatch of the requested
 size.
 The default is Partial, which will use the remaining frames in a smaller
 final minibatch of the training epoch.
 The Full option will only process complete minibatches.
\end_layout

\begin_layout Standard
The above example has two sources of data being processed by the reader,
 
\emph on
features,
\emph default
 in the form of a list of HTK feature files, and 
\emph on
labels,
\emph default
 which are in the form of an HTK MLF file.
 Both features and labels correspond to nodes in the computational network,
 in this case, the input and output nodes, respectively.
 Note that 
\begin_inset Quotes eld
\end_inset

features
\begin_inset Quotes erd
\end_inset

 and 
\begin_inset Quotes eld
\end_inset

labels
\begin_inset Quotes erd
\end_inset

 are the default names used by the SimpleNetworkBuilder but if the network
 is designed using the Network Descrition Language (NDL), then any names
 can be used, as long as they each have a corresponding node in the network.
\end_layout

\begin_layout Standard
To specify continuous-valued features, e.g.
 MFCC's or log mel filterbank coefficients, the following parameters should
 be included in the a confguration block:
\end_layout

\begin_layout Itemize

\emph on
scpFile
\begin_inset Index idx
status open

\begin_layout Plain Layout
scpFile
\end_layout

\end_inset

: 
\emph default
a list of files to be processed.
 The files should be HTK compatible files and can be specified in standard
 mode or 
\begin_inset Quotes eld
\end_inset

archive
\begin_inset Quotes erd
\end_inset

 model.
 The details of using an archive
\emph on
 
\emph default
are described below.
  configuration parameter.
\end_layout

\begin_layout Itemize

\emph on
dim
\begin_inset Index idx
status open

\begin_layout Plain Layout
dim
\end_layout

\end_inset

:
\emph default
 an integer that specifies the full feature vector dimension with the desired
 context window.
 For example, if you had 72-dimensional features (24-dimensional filterbank
 features plus delta and delta-delta coefficients) and the network is designed
 to process a context window of 11 frames, the specified dimension should
 be 792.
 Note that only symmetric context windows are supported.
 
\end_layout

\begin_layout Standard
To specify the corresponding labels, e.g.
 phoneme or senone labels, a configuration block should be used that specifies
 the following parameters:
\end_layout

\begin_layout Itemize

\emph on
mlfFile
\begin_inset Index idx
status open

\begin_layout Plain Layout
mlfFile
\end_layout

\end_inset

:
\emph default
 an HTK-style MLF file that contains the labels for all utterances specified
 in the SCP file.
 
\end_layout

\begin_layout Itemize

\emph on
labelDim
\emph default

\begin_inset Index idx
status open

\begin_layout Plain Layout
labelDim
\end_layout

\end_inset

: the total cardinality of the label set 
\end_layout

\begin_layout Itemize

\emph on
labelMappingFile
\emph default

\begin_inset Index idx
status open

\begin_layout Plain Layout
labelMappingFile
\end_layout

\end_inset

: a list of all the labels seen in the MLF file 
\end_layout

\begin_layout Standard
Note that multiple inputs and outputs can be specified using additional
 reader blocks for either features read from files listed in an SCP file
 or labels read from an MLF file.
 For example, in a multi-task learning scenario, where the network was predictin
g both speaker identity and senone label, the user would specify an additional
 block that includes an MLF file that contains labels corresponding about
 speaker identity.
 Similarly, for a network with multiple inputs, e.g.
 both MFCC and PLP features, an additional feature block would be used.
 
\end_layout

\begin_layout Standard
For recurrent structures, such as an RNN or an LSTM, there are additional
 configuration options in the HTKMLFReader
\end_layout

\begin_layout Itemize

\emph on
frameMode
\emph default

\begin_inset Index idx
status open

\begin_layout Plain Layout
frameMode
\end_layout

\end_inset

: true or false, whether the reader should randomize the data at the frame
 level or the utterance level.
 Setting frameMode to true is the default and is appropriate for training
 networks without any temporal connections.
 For networks that are designed to learn sequential information, e.g.
 RNN, frameMode should be set to false, which means utterances are randomized
 but proper sequence is maintained within an utterance.
 Note that this only works with the 
\begin_inset Quotes eld
\end_inset

blockRandomize
\begin_inset Quotes erd
\end_inset

 read method.
 
\end_layout

\begin_layout Itemize

\emph on
nbruttsineachrecurrentiter
\emph default

\begin_inset Index idx
status open

\begin_layout Plain Layout
nbruttsineachrecurrentiter
\end_layout

\end_inset

: specifies the number of utterances to process together for efficient training
 of networks with recurrent structures.
 The default is 1.
 
\end_layout

\begin_layout Itemize

\emph on
truncated
\emph default

\begin_inset Index idx
status open

\begin_layout Plain Layout
truncated
\end_layout

\end_inset

: true or false
\end_layout

\begin_layout Standard
It is important to note that there are some small differences between the
 standard SCP and MLF files used in HTK and the ones used in CNTK.
 
\end_layout

\begin_layout Standard
Most notably, the MLF file must contain the actual symbols used for classificati
on.
 For continuous speech recognition, this typically means labels corresponding
 to the senones (physical HMM states).
 However, HVite typically generates an MLF during forced alignment that
 includes only the logical HMM state names.
 Thus, to use this MLF in CNTK, either the MLF must be post-processed to
 replace the logical state names with thee corresponding senone labels,
 or HVite must be modified so that it writes the senone labels directly.
 
\end_layout

\begin_layout Standard
The SCP files
\begin_inset Index idx
status open

\begin_layout Plain Layout
SCP files
\end_layout

\end_inset

 processed by the HTKMLFReader can be one of two varieties: either the standard
 format, where each line corresponds to a physical feature file, or the
 aliased format, where each line contains a logical name and refers to a
 segment of a possibly larger physical file, defined by start and end frames.
 The logical name is used to identify the corresponding labels in the MLF
 file.
 Even if the files are stored individually, as in the first case, the aliased
 format must always be used with the blockRandomize read method, as it uses
 the information about the starting and ending frames in the SCP file to
 determine the utterance lengths without having to open the files themselves.
 In this case, the start frame should be 0 and the ending frame should be
 set appropriately based on the length of the utterance.
 In addition, for multiple inputs and/or outputs, the aliased format should
 also be used so that all SCP files and MLF files have their logical names
 in common.
 If the rollingWindow read method is used instead of blockRandomize, then
 the start and end frame information may be omitted.
 
\end_layout

\begin_layout Standard
Here are example snippets of SCP and MLF files for the TIMIT corpus for
 appropriate for a network with 2 feature inputs (in this case, MFCC and
 PLP features) and 1 output corresponding to phoneme states.
 The SCP file for the MFCC features contains entries such as these.
\end_layout

\begin_layout Standard
\begin_inset listings
inline false
status open

\begin_layout Plain Layout

train-dr1-fcjf0-si1027.mfc=//hostname/data/TIMIT/mfc/train/dr1/fcjf0/train-dr1-fc
jf0-si1027.mfc[0,306]
\end_layout

\begin_layout Plain Layout

train-dr1-fcjf0-si1657.mfc=//hostname/data/TIMIT/mfc/train/dr1/fcjf0/train-dr1-fc
jf0-si1657.mfc[0,281]
\end_layout

\begin_layout Plain Layout

train-dr1-fcjf0-si648.mfc=//hostname/data/TIMIT/mfc/train/dr1/fcjf0/train-dr1-fcj
f0-si648.mfc[0,359]
\end_layout

\end_inset


\end_layout

\begin_layout Standard
The SCP file for the PLP features is be similar but point to different physical
 files.
 Note that the logical root name in both SCP files is the same.
 
\end_layout

\begin_layout Standard
\begin_inset listings
lstparams "basicstyle={\footnotesize}"
inline false
status open

\begin_layout Plain Layout

train-dr1-fcjf0-si1027.plp=//hostname/data/TIMIT/plp/train/dr1/fcjf0/train-dr1-fc
jf0-si1027.plp[0,306]
\end_layout

\begin_layout Plain Layout

train-dr1-fcjf0-si1657.plp=//hostname/data/TIMIT/plp/train/dr1/fcjf0/train-dr1-fc
jf0-si1657.plp[0,281]
\end_layout

\begin_layout Plain Layout

train-dr1-fcjf0-si648.plp=//hostname/data/TIMIT/plp/train/dr1/fcjf0/train-dr1-fcj
f0-si648.plp[0,359]
\end_layout

\end_inset


\end_layout

\begin_layout Standard
The MLF file also shares the logical name with both SCP files.
 In this 
\end_layout

\begin_layout Standard
\begin_inset listings
inline false
status open

\begin_layout Plain Layout

#!MLF!# 
\end_layout

\begin_layout Plain Layout

"train-dr1-fcjf0-si1027.rec"
\end_layout

\begin_layout Plain Layout

0 200000 h#_s2 -136.655975 h# -589.680481 h#
\end_layout

\begin_layout Plain Layout

200000 400000 h#_s3 -145.780716
\end_layout

\begin_layout Plain Layout

400000 800000 h#_s4 -307.243774
\end_layout

\begin_layout Plain Layout

800000 1200000 q_s2 -349.529327 q -897.429504 q
\end_layout

\begin_layout Plain Layout

1200000 1500000 q_s3 -280.568817
\end_layout

\begin_layout Plain Layout

1500000 1800000 q_s4 -267.331390
\end_layout

\begin_layout Plain Layout

1800000 1900000 iy_s2 -76.825096 iy -673.892883 iy
\end_layout

\begin_layout Plain Layout

1900000 2400000 iy_s3 -305.832458
\end_layout

\begin_layout Plain Layout

2400000 2800000 iy_s4 -291.235352 
\end_layout

\end_inset


\end_layout

\begin_layout Standard
Finally, it is important to note that in most speech recognition applications,
 the continuous-valued features are used as the inputs discrete categorical
 labels are used as the output.
 However, the HTKMLFReader just associates data with node names and is agnostic
 as to how this data is used.
 For example, an appropriate MLF file of speaker identity labels could be
 used to generate a one-hot vector of speaker identity features as an input
 to the network.
 
\end_layout

\begin_layout Subsection
LMSequenceReader
\begin_inset Index idx
status open

\begin_layout Plain Layout
LMSequenceReader
\end_layout

\end_inset

 
\end_layout

\begin_layout Standard
LMSequenceReader is a reader that reads text string.
 It is mostly often used for language modeling tasks.
 An example of its setup is as follows
\end_layout

\begin_layout Standard
\begin_inset listings
inline false
status open

\begin_layout Plain Layout

  reader=[ 
\end_layout

\begin_layout Plain Layout

    readerType=LMSequenceReader
\end_layout

\begin_layout Plain Layout

    randomize=false
\end_layout

\begin_layout Plain Layout

    nbruttineachrecurrentiter=10
\end_layout

\begin_layout Plain Layout

    unk="<unk>"
\end_layout

\begin_layout Plain Layout

    wordclass=$DataDir$
\backslash
wordclass.txt
\end_layout

\begin_layout Plain Layout

    file=$DataDir$
\backslash
penntreebank.train.txt
\end_layout

\begin_layout Plain Layout

\end_layout

\begin_layout Plain Layout

    labelIn=[ 
\end_layout

\begin_layout Plain Layout

      labelDim=10000
\end_layout

\begin_layout Plain Layout

\end_layout

\begin_layout Plain Layout

      beginSequence="</s>"
\end_layout

\begin_layout Plain Layout

      endSequence="</s>"
\end_layout

\begin_layout Plain Layout

    ] 
\end_layout

\begin_layout Plain Layout

\end_layout

\begin_layout Plain Layout

 ] 
\end_layout

\end_inset


\end_layout

\begin_layout Standard
In this example, the LMSequenceReader has following parameters: 
\end_layout

\begin_layout Itemize

\emph on
randomize
\emph default

\begin_inset Index idx
status open

\begin_layout Plain Layout
randomize
\end_layout

\end_inset

: it is either None or Auto.
 This specifies the mode of whether doing sentence randomization of the
 whole corpus.
 
\end_layout

\begin_layout Itemize

\emph on
nbruttsineachrecurrentiter
\begin_inset Index idx
status open

\begin_layout Plain Layout
nbruttsineachrecurrentiter
\end_layout

\end_inset

 
\emph default
: this specifies the limit of the number of sentences in a minibatch.
 The reader arranges same-length input sentences, up to the specified limit,
 into each minibatch.
 For recurrent networks, trainer resets hidden layer activities only at
 the begining of sentences.
 Activities of hidden layers are carried over to the next minibatch if an
 end of sentence is not reached.
 Using multiple sentences in a minibatch can speed up training processes.
 
\end_layout

\begin_layout Itemize

\emph on
unk
\begin_inset Index idx
status open

\begin_layout Plain Layout
unk
\end_layout

\end_inset

 :
\emph default
 this specifies the symbol to represent unseen input symbols.
 Usually, this symbol is “<unk>”.
 Unseen words will be mapped to the symbol.
 
\end_layout

\begin_layout Itemize

\emph on
wordclass
\begin_inset Index idx
status open

\begin_layout Plain Layout
wordclass
\end_layout

\end_inset

 :
\emph default
 this specifies the word class information.
 This is used for class-based language modeling.
 An example of the class information is below.
 The first column is the word index.
 The second column is the number of occurances, the third column is the
 word, and the last column is the class id of the word.
 
\begin_inset listings
inline false
status open

\begin_layout Plain Layout

    0       42068      </s>    0
\end_layout

\begin_layout Plain Layout

    1       50770      the     0
\end_layout

\begin_layout Plain Layout

    2       45020      <unk>   0
\end_layout

\begin_layout Plain Layout

    3       32481      N       0
\end_layout

\begin_layout Plain Layout

    4       24400      of      0
\end_layout

\begin_layout Plain Layout

    5       23638      to      0
\end_layout

\begin_layout Plain Layout

    6       21196      a       0
\end_layout

\begin_layout Plain Layout

    7       18000      in      1
\end_layout

\begin_layout Plain Layout

    8       17474      and     1
\end_layout

\end_inset


\end_layout

\begin_layout Itemize

\emph on
file
\begin_inset Index idx
status open

\begin_layout Plain Layout
file
\end_layout

\end_inset

 : 
\emph default
the file contains text strings.
 An example is below
\end_layout

\begin_layout Standard
\begin_inset listings
inline false
status open

\begin_layout Plain Layout

</s> pierre <unk> N years old will join the board as a nonexecutive director
 nov.
 N </s> 
\end_layout

\begin_layout Plain Layout

</s> mr.
 <unk> is chairman of <unk> n.v.
 the dutch publishing group </s>  
\end_layout

\end_inset


\end_layout

\begin_layout Standard
In this example you can also notice one sub-blocks named labelIn.
 
\end_layout

\begin_layout Itemize

\emph on
labelIn
\emph default

\begin_inset Index idx
status open

\begin_layout Plain Layout
labelIn
\end_layout

\end_inset

: the section for input label.
 It contains the following setups 
\end_layout

\begin_deeper
\begin_layout Itemize
beginSequence – the sentence beginning symbol 
\end_layout

\begin_layout Itemize
endSequence – the sentence ending symbol 
\end_layout

\begin_layout Itemize
labelDim – the dimension of labels.
 This usually means the vocabulary size.
 
\end_layout

\end_deeper
\begin_layout Subsection
LUSequenceReader
\begin_inset Index idx
status open

\begin_layout Plain Layout
LUSequenceReader
\end_layout

\end_inset


\end_layout

\begin_layout Standard
LUSequenceReader is similar to SequenceReader.
 It however is used for language understanding tasks which have input and
 output strings that are different.
 An example of setting up LUSequenceReader is as follows
\end_layout

\begin_layout Standard
\begin_inset listings
inline false
status open

\begin_layout Plain Layout

  reader=[ 
\end_layout

\begin_layout Plain Layout

    readerType=LUSequenceReader 
\end_layout

\begin_layout Plain Layout

    randomize=None
\end_layout

\begin_layout Plain Layout

    wordContext=0:1:2
\end_layout

\begin_layout Plain Layout

\end_layout

\begin_layout Plain Layout

    nbruttineachrecurrentiter=10
\end_layout

\begin_layout Plain Layout

\end_layout

\begin_layout Plain Layout

    unk="<unk>"
\end_layout

\begin_layout Plain Layout

    wordmap=$DataDir$
\backslash
inputmap.txt
\end_layout

\begin_layout Plain Layout

    file=$DataDir$
\backslash
atis.train.IOB
\end_layout

\begin_layout Plain Layout

\end_layout

\begin_layout Plain Layout

    labelIn=[ 
\end_layout

\begin_layout Plain Layout

      usewordmap=true
\end_layout

\begin_layout Plain Layout

\end_layout

\begin_layout Plain Layout

      beginSequence="BOS"
\end_layout

\begin_layout Plain Layout

      endSequence="EOS"
\end_layout

\begin_layout Plain Layout

      token=$DataDir$
\backslash
input.txt
\end_layout

\begin_layout Plain Layout

    ] 
\end_layout

\begin_layout Plain Layout

\end_layout

\begin_layout Plain Layout

    labels=[ 
\end_layout

\begin_layout Plain Layout

      beginSequence="O"
\end_layout

\begin_layout Plain Layout

      endSequence="O"
\end_layout

\begin_layout Plain Layout

      token=$DataDir$
\backslash
output.txt
\end_layout

\begin_layout Plain Layout

    ] 
\end_layout

\begin_layout Plain Layout

 ] 
\end_layout

\end_inset


\end_layout

\begin_layout Standard
In this example, the LUSequenceReader has following parameters: 
\end_layout

\begin_layout Itemize

\emph on
wordContext
\emph default

\begin_inset Index idx
status open

\begin_layout Plain Layout
wordContext
\end_layout

\end_inset

: this specifies a context window.
 For example, wordContext=0:1:2 specifies a context window of 3.
 In this context window, it reads input at a current time, the next time
 and the time after the next time.
 Another example would be wordContext=0:-1.
 In such case, LUSequencReader reads a context window of 2 that consist
 of the current input and the immediate last input.
 .
\end_layout

\begin_layout Itemize

\emph on
randomize
\emph default

\begin_inset Index idx
status open

\begin_layout Plain Layout
randomize
\end_layout

\end_inset

: it is either None or Auto.
 This specifies the mode of whether doing sentence randomization of the
 whole corpus.
 
\end_layout

\begin_layout Itemize

\emph on
nbruttsineachrecurrentiter
\begin_inset Index idx
status open

\begin_layout Plain Layout
nbruttsineachrecurrentiter
\end_layout

\end_inset

 
\emph default
: this specifies the limit of the number of sentences in a minibatch.
 The reader arranges same-length input sentences, up to the specified limit,
 into each minibatch.
 For recurrent networks, trainer resets hidden layer activities only at
 the begining of sentences.
 Activities of hidden layers are carried over to the next minibatch if an
 end of sentence is not reached.
 Using multiple sentences in a minibatch can speed up training processes.
 
\end_layout

\begin_layout Itemize

\emph on
unk
\begin_inset Index idx
status open

\begin_layout Plain Layout
unk
\end_layout

\end_inset

 :
\emph default
 this specifies the symbol to represent unseen input symbols.
 Usually, this symbol is “<unk>”.
\end_layout

\begin_layout Itemize

\emph on
wordmap
\emph default

\begin_inset Index idx
status open

\begin_layout Plain Layout
wordmap
\end_layout

\end_inset

: this specifies a file that maps inputs to other inputs.
 This is useful if the user wants to map some inputs to unknown symbols.
 An example of the word mapping file is as follows
\end_layout

\begin_layout Standard
\begin_inset listings
inline false
status open

\begin_layout Plain Layout

 buy buy 
\end_layout

\begin_layout Plain Layout

 trans <unk> 
\end_layout

\end_inset


\end_layout

\begin_layout Itemize

\emph on
file
\begin_inset Index idx
status open

\begin_layout Plain Layout
file
\end_layout

\end_inset


\emph default

\begin_inset Index idx
status open

\begin_layout Plain Layout

\end_layout

\end_inset


\emph on
 : 
\emph default
the file contains input and its labels.
 The last column is the label, and the other columns contain inputs.
 An example of training file is below.
 
\end_layout

\begin_layout Standard
\begin_inset listings
inline false
status open

\begin_layout Plain Layout

 BOS O 
\end_layout

\begin_layout Plain Layout

 flight O 
\end_layout

\begin_layout Plain Layout

 from O 
\end_layout

\begin_layout Plain Layout

 charlotte B-fromloc.city_name 
\end_layout

\begin_layout Plain Layout

 to O 
\end_layout

\begin_layout Plain Layout

 las B-toloc.city_name 
\end_layout

\begin_layout Plain Layout

 vegas I-toloc.city_name 
\end_layout

\begin_layout Plain Layout

 EOS O
\end_layout

\end_inset


\end_layout

\begin_layout Standard
In this example you can also notice two sub-blocks named features and labels.
 
\end_layout

\begin_layout Itemize

\emph on
labelIn
\emph default

\begin_inset Index idx
status open

\begin_layout Plain Layout
labelIn
\end_layout

\end_inset

: the section for input label.
 It contains the following setups 
\end_layout

\begin_deeper
\begin_layout Itemize
usewordmap – [Ture, False] specifies if using word map to map input words
 to other input words.
 
\end_layout

\begin_layout Itemize
beginSequence – the sentence beginning symbol 
\end_layout

\begin_layout Itemize
endSequence – the sentence ending symbol 
\end_layout

\begin_layout Itemize
token – token file contains a list of input words.
 Their orders are not important.
\end_layout

\end_deeper
\begin_layout Itemize

\emph on
label
\emph default
s
\begin_inset Index idx
status open

\begin_layout Plain Layout
labels
\end_layout

\end_inset

: the section for output label.
 
\end_layout

\begin_deeper
\begin_layout Itemize
token – token file contains a list of output labels.
 Their order is not important as long as the tokens are unique.
 
\end_layout

\end_deeper
\begin_layout Section
Top-Level Commands
\end_layout

\begin_layout Standard
Besides the 
\emph on
train
\emph default
 command, CNTK supports a list of other top-level commands.
 We list all the top-level commands and corresponding parameters in this
 section.
 
\end_layout

\begin_layout Subsection
Train
\begin_inset Index idx
status open

\begin_layout Plain Layout
Train Command
\end_layout

\end_inset

 Command
\end_layout

\begin_layout Standard
This command asks CNTK to train a model.
 The related parameters are:
\end_layout

\begin_layout Itemize
reader
\begin_inset Index idx
status open

\begin_layout Plain Layout
reader
\end_layout

\end_inset

 – the reader configuration block used to determine how to load input data.
 We have covered this parameter block in previous sections.
\end_layout

\begin_layout Itemize
SGD
\begin_inset Index idx
status open

\begin_layout Plain Layout
SGD
\end_layout

\end_inset

 – the SGD training setup.
\end_layout

\begin_layout Itemize
NDLNetworkBuilder
\begin_inset Index idx
status open

\begin_layout Plain Layout
NDLNetworkBuilder
\end_layout

\end_inset

 – the NDL network builder configuration block.
\end_layout

\begin_layout Itemize
simpleNetworkBuilder
\begin_inset Index idx
status open

\begin_layout Plain Layout
simpleNetworkBuilder
\end_layout

\end_inset

 – the simple network builder configuration block.
 
\end_layout

\begin_layout Itemize
cvReader
\begin_inset Index idx
status open

\begin_layout Plain Layout
cvReader
\end_layout

\end_inset

 – (optional) the reader configuration block for cross-validation data
\end_layout

\begin_layout Itemize
makeMode
\begin_inset Index idx
status open

\begin_layout Plain Layout
makeMode
\end_layout

\end_inset

 – if true (default) the training will continue from whatever epoch interrupted.
 If false the training will restart from scratch.
\end_layout

\begin_layout Itemize
numMBsToShowResult
\begin_inset Index idx
status open

\begin_layout Plain Layout
numMBsToShowResult
\end_layout

\end_inset

 – indicates after how many minibatches the intermediate results should
 be shown.
\end_layout

\begin_layout Subsection
Adapt
\begin_inset Index idx
status open

\begin_layout Plain Layout
Adapt Command
\end_layout

\end_inset

 Command
\end_layout

\begin_layout Standard
This command adapts an already trained model using KL divergence regularization.
 It is advised that all other adaptations should be carried out using MEL.
 The adapt command is very similar to the train command except that it carries
 two more parameters:
\end_layout

\begin_layout Itemize
originalModelFileName – the file name of the model that will be adapted.
\end_layout

\begin_layout Itemize
refNodeName – the name of the node in the computational network which will
 be used for KL divergence regularization.
\end_layout

\begin_layout Subsection
Test
\begin_inset Index idx
status open

\begin_layout Plain Layout
Test Command
\end_layout

\end_inset

 or 
\begin_inset Index idx
status open

\begin_layout Plain Layout
Eval Command
\end_layout

\end_inset

Eval Command
\end_layout

\begin_layout Standard
This command evaluate/test a model for accuracy, usually with a test dataset.
 The related parameters are
\end_layout

\begin_layout Itemize
reader
\begin_inset Index idx
status open

\begin_layout Plain Layout
reader
\end_layout

\end_inset

 – the reader configuration block to read the test data.
\end_layout

\begin_layout Itemize
modelPath
\begin_inset Index idx
status open

\begin_layout Plain Layout
modelPath
\end_layout

\end_inset

 – the path to the model to be evaluated.
\end_layout

\begin_layout Itemize
minibatchSize
\begin_inset Index idx
status open

\begin_layout Plain Layout
minibatchSize
\end_layout

\end_inset

 – the minibatch size to use when reading and processing the dataset.
\end_layout

\begin_layout Itemize
epochSize
\begin_inset Index idx
status open

\begin_layout Plain Layout
epochSize
\end_layout

\end_inset

 – the size of dataset.
 Default is 0.
 The entire dataset will be evaluated if it's set to 0.
 
\end_layout

\begin_layout Itemize
numMBsToShowResult
\begin_inset Index idx
status open

\begin_layout Plain Layout
numMBsToShowResult
\end_layout

\end_inset

 – indicates after how many minibatches the intermediate results should
 be shown.
\end_layout

\begin_layout Itemize
evalNodeNames
\begin_inset Index idx
status open

\begin_layout Plain Layout
evalNodeNames
\end_layout

\end_inset

 – an array of one or more node names to evaluate.
\end_layout

\begin_layout Subsection
CV
\begin_inset Index idx
status open

\begin_layout Plain Layout
CV Command
\end_layout

\end_inset


\end_layout

\begin_layout Standard
This command evaluates a series of models from different epochs on a development
 (or cross validation) set and displays the information of the best model.
 Besides the parameters used for the test command, this command also use
 the parameters
\end_layout

\begin_layout Itemize
crossValidationInterval
\begin_inset Index idx
status open

\begin_layout Plain Layout
crossValidationInterval
\end_layout

\end_inset

 – the array of 3 integers identifying the starting epoch, epoch increment
 and final epoch to evaluate.
 For example, 3:2:9 means the models 3,5,7, and 9 will be evaluated.
\end_layout

\begin_layout Itemize
sleepTimeBetweenRuns
\begin_inset Index idx
status open

\begin_layout Plain Layout
sleepTimeBetweenRuns
\end_layout

\end_inset

 – how many seconds to wait between runs.
 This is needed only if your GPU is too hot.
\end_layout

\begin_layout Subsection
Write Command
\begin_inset Index idx
status open

\begin_layout Plain Layout
Write Command
\end_layout

\end_inset


\end_layout

\begin_layout Standard
This command writes the value of an output node to a file.
 The related parameters are
\end_layout

\begin_layout Itemize
reader
\begin_inset Index idx
status open

\begin_layout Plain Layout
reader
\end_layout

\end_inset

 – the reader configuration block to read the input data.
 
\end_layout

\begin_layout Itemize
writer
\begin_inset Index idx
status open

\begin_layout Plain Layout
writer
\end_layout

\end_inset

 – the writer configuration block to determine how to write the output data.
 If this value is not specified the outputPath parameter will be used.
 
\end_layout

\begin_layout Itemize
minibatchSize
\begin_inset Index idx
status open

\begin_layout Plain Layout
minibatchSize
\end_layout

\end_inset

 – the minibatch size to use when reading and processing the dataset.
\end_layout

\begin_layout Itemize
epochSize
\begin_inset Index idx
status open

\begin_layout Plain Layout
epochSize
\end_layout

\end_inset

 – the size of dataset.
 Default is 0.
 The entire dataset will be evaluated if it's set to 0.
 
\end_layout

\begin_layout Itemize
modelPath
\begin_inset Index idx
status open

\begin_layout Plain Layout
modelPath
\end_layout

\end_inset

 – the path to the model to be used to compute the output.
\end_layout

\begin_layout Itemize
outputPath
\begin_inset Index idx
status open

\begin_layout Plain Layout
outputPath
\end_layout

\end_inset

 – the path to the file to write the output in a text format.
 If the writer block exists this parameter will be ignored.
 Either outputPath or writer must exist.
\end_layout

\begin_layout Itemize
outputNodeNames
\begin_inset Index idx
status open

\begin_layout Plain Layout
outputNodeNames
\end_layout

\end_inset

 – an array of one or more output node names to be written to a file.
\end_layout

\begin_layout Subsection
Edit Command
\begin_inset Index idx
status open

\begin_layout Plain Layout
Edit Command
\end_layout

\end_inset


\end_layout

\begin_layout Standard
This command executes a model editing language (MEL) script.
 We will describe MEL in detail in Chapter 
\begin_inset CommandInset ref
LatexCommand ref
reference "chap:CNTK_Adv"

\end_inset

.
 Here we list the associated parameter blocks.
\end_layout

\begin_layout Itemize
editPath
\begin_inset Index idx
status open

\begin_layout Plain Layout
editPath
\end_layout

\end_inset

 – the path to the MEL script to be executed.
\end_layout

\begin_layout Itemize
ndlMacros
\begin_inset Index idx
status open

\begin_layout Plain Layout
ndlMacros
\end_layout

\end_inset

 – the path to the NDL macros file that will be loaded and used in the MEL
 script.
 
\end_layout

\begin_layout Subsection
SVD Command
\begin_inset Index idx
status open

\begin_layout Plain Layout
SVD Command
\end_layout

\end_inset


\end_layout

\begin_layout Standard
This command conducts SVD decomposition for learnable parameters.
 For example:
\end_layout

\begin_layout Standard
\begin_inset listings
inline false
status open

\begin_layout Plain Layout

svd=[
\end_layout

\begin_layout Plain Layout

  action=SVD 
\end_layout

\begin_layout Plain Layout

  modelPath=train
\backslash
lstm.model.67
\end_layout

\begin_layout Plain Layout

  outputmodelPath=train
\backslash
lstm.model.svd
\end_layout

\begin_layout Plain Layout

  SVDConfig=NodeConfigs 
\end_layout

\begin_layout Plain Layout

] 
\end_layout

\end_inset

Here we list the associated parameter blocks.
\end_layout

\begin_layout Itemize
\begin_inset Index idx
status open

\begin_layout Plain Layout
modelPath
\end_layout

\end_inset

modelPath – specifies where to load the initial model 
\end_layout

\begin_layout Itemize
\begin_inset Index idx
status open

\begin_layout Plain Layout
outputmodelPath
\end_layout

\end_inset

outputmodelPath – specifies where to save the revised model 
\end_layout

\begin_layout Itemize
\begin_inset Index idx
status open

\begin_layout Plain Layout
SVDConfig
\end_layout

\end_inset

SVDConfig – a config file which specifies how the SVD is performed for different
 groups of nodes.
 This config is in a two-column format:
\end_layout

\begin_deeper
\begin_layout Standard
\begin_inset listings
inline false
status open

\begin_layout Plain Layout

<NodeNameRegex> <float>
\end_layout

\end_inset


\end_layout

\begin_layout Standard
The first column is a regular expression which will match the node name
 in one group.
 The second column is a float indicating what percentage of SVD-energy will
 be kept after SVD, where SVD-energy is defined as the sum of singular values.
 For example, the config
\end_layout

\begin_layout Standard
\begin_inset listings
inline false
status open

\begin_layout Plain Layout

LSTMoutput[1-3].Wx[ifco] 0.4 
\end_layout

\begin_layout Plain Layout

LSTMoutput[1-3].Wh[ifco] 0.6
\end_layout

\end_inset


\end_layout

\begin_layout Standard
will cause a more aggressive SVD (0.4) decomposition for the non-recurrent
 connections (from x to i,f,c,o gates) in LSTM and less aggressive SVD decomposi
tion for recurrent connections (from h to i,f,c,o gates), where the parameter
 names are defined in the NDL.
\end_layout

\end_deeper
\begin_layout Subsection
Dumpnode Command
\begin_inset Index idx
status open

\begin_layout Plain Layout
DumpNode Command
\end_layout

\end_inset


\end_layout

\begin_layout Standard
This command dumps the information of node(s) to an output file, which can
 also be accomplished in MEL with greater control.
 The related parameters are:
\end_layout

\begin_layout Itemize
modelPath
\begin_inset Index idx
status open

\begin_layout Plain Layout
modelPath
\end_layout

\end_inset

 – the path to the model file containing the nodes to dump.
\end_layout

\begin_layout Itemize
nodeName
\begin_inset Index idx
status open

\begin_layout Plain Layout
nodeName
\end_layout

\end_inset

 – the name of the node to be written to a file.
 If not specified all nodes will be dumped.
\end_layout

\begin_layout Itemize
outputFile
\begin_inset Index idx
status open

\begin_layout Plain Layout
outputFile
\end_layout

\end_inset

 – the path to the output file.
 If not specified a file name will be automatically generated based on the
 modelPath.
 
\end_layout

\begin_layout Itemize
printValues
\begin_inset Index idx
status open

\begin_layout Plain Layout
printValues
\end_layout

\end_inset

 – determines whether to print the values associated with a node if the
 node's values are persisted in the model.
 Default is true.
\end_layout

\begin_layout Subsection
WriteWordAndClass Command
\begin_inset Index idx
status open

\begin_layout Plain Layout
WriteWordAndClass Command
\end_layout

\end_inset


\end_layout

\begin_layout Standard
This command reads the text training data, counts the number of occurrences
 of each each word in the training set, sorts the words in the descending
 order of the counts, gives each word a unique id, assign each word to a
 class, and generates a four column vocabulary file and a word-to-id mapping
 file to be used by the LMSequenceReader to train class-based language models.
 The related parameters are:
\end_layout

\begin_layout Itemize
inputFile
\begin_inset Index idx
status open

\begin_layout Plain Layout
inputFile
\end_layout

\end_inset

 – the path to the text training file.
\end_layout

\begin_layout Itemize
outputVocabFile
\begin_inset Index idx
status open

\begin_layout Plain Layout
outputVocabFile
\end_layout

\end_inset

 – the name of the generated four-column vocabulary file.
 The first column is the word id, the second column is the count of the
 word, the third column is the word, and the fourth column is the class
 id.
\end_layout

\begin_layout Itemize
outputWord2Cls
\begin_inset Index idx
status open

\begin_layout Plain Layout
outputWord2Cls
\end_layout

\end_inset

 – the path to the generated word-to-class mapping file.
 
\end_layout

\begin_layout Itemize
outputCls2Index
\begin_inset Index idx
status open

\begin_layout Plain Layout
outputCls2Index
\end_layout

\end_inset

 – the path to the generated class-to-wordId mapping file.
\end_layout

\begin_layout Itemize
vocabSize
\begin_inset Index idx
status open

\begin_layout Plain Layout
vocabSize
\end_layout

\end_inset

 – the desired vocabulary size.
 
\end_layout

\begin_layout Itemize
nbrClass
\begin_inset Index idx
status open

\begin_layout Plain Layout
nbrClass
\end_layout

\end_inset

 – the desired number of classes .
\end_layout

\begin_layout Itemize
cutoff
\begin_inset Index idx
status open

\begin_layout Plain Layout
cutoff
\end_layout

\end_inset

 – the cutoff count.
 When a word's count is below or equal to this value the word will be treated
 as <unk>.
 Default is 2.
 Note that this parameter is used only if the desired vocabulary size is
 larger than the actual number of words exist in the training set.
\end_layout

\begin_layout Subsection
CreateLabelMap Command
\begin_inset Index idx
status open

\begin_layout Plain Layout
CreateLabelMap Command
\end_layout

\end_inset


\end_layout

\begin_layout Standard
Often it is easy to manually craft the label mapping file.
 Sometimes, however, you would prefer to have the label mapping file generated
 automatically which is the purpose of the CreateLabelMap command.
 Currently UCIFastReader is the only reader that supports this action.
 The related parameters are
\end_layout

\begin_layout Itemize
section
\begin_inset Index idx
status open

\begin_layout Plain Layout
section
\end_layout

\end_inset

 – the parameter block name (usually a train block) which has the reader
 sub-block that will be used to generate the label mapping file.
 The generated label mapping file will be saved to the labelMappingFile
 specified in the reader sub-block of this parameter block.
 
\end_layout

\begin_layout Itemize
minibatchSize
\begin_inset Index idx
status open

\begin_layout Plain Layout
minibatchSize
\end_layout

\end_inset

 – the minibatch size to use when creating the label mapping file.
\end_layout

\begin_layout Section
Plot Command
\begin_inset Index idx
status open

\begin_layout Plain Layout
Plot Command
\end_layout

\end_inset


\end_layout

\begin_layout Standard
This command loads a given computation network and describes the network
 topology (usually a DAG) using the DOT (http://www.graphviz.org/doc/info/lang.html
) language.
 It can also optionally call a third-part tool (http://www.graphviz.org/Documentat
ion/dotguide.pdf) to render the network topology.
 Note that many DOT rendering tools are optimized for DAG, and the rendered
 graph becomes quite messy if the network structure is non-DAG.
 The non-DAG structure is usually caused by the use of delay node.
 In this case, this command will treat all the delay nodes as leaf nodes.
 
\end_layout

\begin_layout Standard
The related parameters of this command are: 
\end_layout

\begin_layout Itemize
modelPath
\begin_inset Index idx
status open

\begin_layout Plain Layout
modelPath
\end_layout

\end_inset

 – the path to the computation network.
 
\end_layout

\begin_layout Itemize
outputDOTFile
\begin_inset Index idx
status open

\begin_layout Plain Layout
outputdotFile
\end_layout

\end_inset

 – the path to the output DOT file.
 If user does not specify it, ${modelPath}.dot will be assumed.
\end_layout

\begin_layout Standard
Optionally, if uses want to convert the dot description to a figure, he
 or she needs to specify the following parameters: 
\end_layout

\begin_layout Itemize
outputFile
\begin_inset Index idx
status open

\begin_layout Plain Layout
outputfile
\end_layout

\end_inset

 – the path to the output figure.
 
\end_layout

\begin_layout Itemize
renderCmd
\begin_inset Index idx
status open

\begin_layout Plain Layout
renderCmd
\end_layout

\end_inset

 – A string indicates how the third party tool is used to convert from a
 DOT file to a figure.
 For example, if graphviz is used, the RenderCmd can be written as 
\end_layout

\begin_deeper
\begin_layout Standard
\begin_inset listings
inline false
status open

\begin_layout Plain Layout

RenderCmd="d:
\backslash
Tools
\backslash
graphviz
\backslash
bin
\backslash
dot.exe -Tjpg <IN> -o<OUT>"
\end_layout

\end_inset


\end_layout

\begin_layout Standard
where the plot command will substitute “<IN> “ with the outputDOTFile command
 parameters and “<OUT>” with the outputFile command parameters; -Tjpg indicates
 a jpg file format is selected.
 
\end_layout

\end_deeper
\begin_layout Standard
Here is a complete example:
\end_layout

\begin_layout Standard
\begin_inset listings
inline false
status open

\begin_layout Plain Layout

command=topoplot     
\end_layout

\begin_layout Plain Layout

    
\end_layout

\begin_layout Plain Layout

topoplot=[
\end_layout

\begin_layout Plain Layout

  action=plot
\end_layout

\begin_layout Plain Layout

  modelPath= train
\backslash
lstm.model.0 
\end_layout

\begin_layout Plain Layout

  outputdotFile=train
\backslash
lstm.model.dot # this specifies the dot file to output         
\end_layout

\begin_layout Plain Layout

  # if user does not specify this, it will be ${modelPath}.dot         
\end_layout

\begin_layout Plain Layout

  outputfile=train
\backslash
lstm.model.jpg  # this specifies the rendered image
\end_layout

\begin_layout Plain Layout

  RenderCmd="d:
\backslash
Tools
\backslash
graphviz
\backslash
bin
\backslash
dot.exe  -Tjpg   <IN> -o<OUT>"         
\end_layout

\begin_layout Plain Layout

  # if RenderCmd is specified, CNTK will call the plot command after replacing
         
\end_layout

\begin_layout Plain Layout

  # <IN> with ${outputdotFile} and <OUT> with ${outputfile}     
\end_layout

\begin_layout Plain Layout

] 
\end_layout

\end_inset


\end_layout

\begin_layout Section
ConvertDBN Command
\begin_inset Index idx
status open

\begin_layout Plain Layout
ConvertDBN Command
\end_layout

\end_inset


\end_layout

\begin_layout Standard
This command is used to convert a model generated by Microsoft's dbn.exe
 tool to a CNTK model.
 This command is useful when you want to compare the performance of these
 two tools (dbn.exe only supports simple fully connected deep neural networks),
 port existing models trained with dbn.exe to CNTK, or if you want to use
 the RBM pre-training which is available in dbn.exe but not in CNTK right
 now.
 The related parameters are
\end_layout

\begin_layout Itemize
modelPath
\begin_inset Index idx
status open

\begin_layout Plain Layout
modelPath
\end_layout

\end_inset

 – the full path of the generated CNTK model.
 
\end_layout

\begin_layout Itemize
dbnModelPath
\begin_inset Index idx
status open

\begin_layout Plain Layout
dbnModelPath
\end_layout

\end_inset

 – the full path of the model to be converted.
\end_layout

\begin_layout Section
Additional Top-Level Configurations
\end_layout

\begin_layout Standard
Besides commands, there are several top-level configurations that you can
 set.
\end_layout

\begin_layout Subsection
Stderr
\begin_inset Index idx
status open

\begin_layout Plain Layout
Stderr
\end_layout

\end_inset


\end_layout

\begin_layout Standard
All logging information in CNTK is sent to standard error, and will appear
 on the console screen.
 You can redirect the logging information to a file with the stderr parameter.
 The value of the stderr parameter defines the folder and the prefix of
 the log file.
 The suffix is determined by the command block executed.
 For example, if you set
\end_layout

\begin_layout Standard
\begin_inset listings
inline false
status open

\begin_layout Plain Layout

stderr=c:
\backslash
cntk
\backslash
log
\backslash
cntk
\end_layout

\end_inset

and the command block mnistTrain is to be executed then the full log file
 name will be c:
\backslash
cntk
\backslash
log
\backslash
cntk_mnistTrain.log.
 It is important to note that this file is overwritten on subsequent executions
 if the stderr parameter and the command being run are identical.
\end_layout

\begin_layout Subsection
DeviceId
\begin_inset Index idx
status open

\begin_layout Plain Layout
deviceId
\end_layout

\end_inset


\end_layout

\begin_layout Standard
CNTK supports CPU and GPU computation.
 Users can determine what device to use by setting the deviceId papameter.
 The possible values are
\end_layout

\begin_layout Itemize
auto: choose the best device available.If multiple GPUs are available, it
 will choose the fastest, least busy GPU.
 If no usable GPUs can be found CPU will be used.
\end_layout

\begin_layout Itemize
cpu or -1: use the CPU for all computation
\end_layout

\begin_layout Itemize
a non-negative integer: use the GPU identified by this number to carry out
 all computation.
\end_layout

\begin_layout Itemize
all : use all the available GPU devices (currently this flag is not supported)
\end_layout

\begin_layout Subsection
Precision
\begin_inset Index idx
status open

\begin_layout Plain Layout
Precision
\end_layout

\end_inset


\end_layout

\begin_layout Standard
The precision of the floating point values determines the tradeoff between
 the numerical accuracy and the training and testing speed.
 In CNTK the precision is specified at the top-level as
\end_layout

\begin_layout Standard
\begin_inset listings
inline false
status open

\begin_layout Plain Layout

precision=float
\end_layout

\end_inset


\end_layout

\begin_layout Standard
The valid values are float (default) and double.
 For most experiments you should use float since it's significantly faster,
 esp.
 when running under GPUs.
 To run gradient check you should set precision to double.
\end_layout

\begin_layout Subsection
NumCPUThreads
\begin_inset Index idx
status open

\begin_layout Plain Layout
NumCPUThreads
\end_layout

\end_inset


\end_layout

\begin_layout Standard
The NumCPUThreads parameter determines the maximum CPU threads used for
 CPU math operations.
 In CNTK it is specified at the top-level as
\end_layout

\begin_layout Standard
\begin_inset listings
inline false
status open

\begin_layout Plain Layout

NumCPUThreads=4
\end_layout

\end_inset


\end_layout

\begin_layout Standard
By default the value is 0, which means using what ever number of threads
 determined by MKL, ACML, or OpenMP.
 If a positive number is specified, the number of threads will not be larger
 than the value specified and the number of hardware concurrency.
 If a negative number is specified, the actual number of thread will be
 the sum of the number of hardware concurrency and this value floored at
 1.
\end_layout

\begin_layout Subsection
TraceLevel
\begin_inset Index idx
status open

\begin_layout Plain Layout
traceLevel
\end_layout

\end_inset


\end_layout

\begin_layout Standard
The traceLevel parameter is uniformly used by the code in CNTK to specify
 how much extra output (verbosity) is desired as in
\end_layout

\begin_layout Standard
\begin_inset listings
inline false
status open

\begin_layout Plain Layout

traceLevel=0 # larger values mean more output
\end_layout

\end_inset

The default value is 0 and specifies minimal output.
 The higher the number the more output can be expected.
 Currently 0 (limited output), 1 (medium ouput) and 2 (verbose output) are
 the only values supported.
\end_layout

\begin_layout Section
Advanced Command Line Parsing Rules
\end_layout

\begin_layout Standard
Here we describe CNTK command line parsing rules.
 As described above, CNTK consists of a number of components to complete
 a task.
 Most of these components need some configuration information available
 in order to function, and these configuration parameters are provided through
 configuration files in CNTK.
\end_layout

\begin_layout Standard
Configuration files are collections of name-value pairs.
 The configuration data can be one of the following types:
\end_layout

\begin_layout Itemize
Simple: a single value is assigned to the configuration parameter.
 For example, deviceId=auto.
\end_layout

\begin_layout Itemize
Array: a configuration parameter is assigned an array of values which need
 not be of a uniform type.
 ':' is the default separator for arrays.
 The separator may be changed by enclosing the array values in parenthesis
 and placing the new separator character immediately following the open
 parenthesis.
 The '*' character allows a particular value to be repeated multiple times
 in the array.
 For example, minibatchSize=256:512:512:512:1024 equals to minibatchSize=256:512
*3:1024.
\end_layout

\begin_layout Itemize
Set: parameter sets contain sets of configuration parameters of any type.
 Parameter sets can be nested.
 The default separator for parameter sets is ';' if multiple items are included
 on one line.
 Line separators also serve as separators for items.
 For example, 
\end_layout

\begin_layout Standard
\begin_inset listings
inline false
status open

\begin_layout Plain Layout

block1=[id=1;size=256]
\end_layout

\begin_layout Plain Layout

\end_layout

\begin_layout Plain Layout

block2=[
\end_layout

\begin_layout Plain Layout

  subblock=[string="hi";num=5] 
\end_layout

\begin_layout Plain Layout

  value=1e-10 
\end_layout

\begin_layout Plain Layout

  array=10:"this is a test":1.25
\end_layout

\begin_layout Plain Layout

]
\end_layout

\end_inset


\end_layout

\begin_layout Standard
In CNTK, configuration files are organized in a hierarchical fashion.
 The actual data values are not evaluated until a CNTK component requests
 the value.
 When a value is requested by a component, CNTK will search inside the component
 block first.
 If the value is not found, it will continue looking in the parent and grandpare
nt parameter set until the parameter is found, or the top level of the configura
tion hierarchy is reached without a match.
 This allows the share of the same parameter values easier across different
 blocks.
\end_layout

\begin_layout Standard
As we mentioned earlier, to run CNTK you need to specify the configuration
 file in the command line as 
\end_layout

\begin_layout Standard
\begin_inset listings
inline false
status open

\begin_layout Plain Layout

cntk configFile=yourExp.config
\end_layout

\end_inset


\end_layout

\begin_layout Standard
This will load the requested configuration file, and execute any command
 block listed in the command parameters in the configuration file.
\end_layout

\begin_layout Subsection
Commands and Actions
\end_layout

\begin_layout Standard
There must be a top-level command parameter, which defines the commands
 (separated with ':') that will be executed in the configuration file.
 Each command references a command block in the file, which must contain
 an action parameter defining the operation that block will perform.
 For example the following command will execute the mnistTrain block, which
 executes the train action, followed by the mnistTest block, which evaluates
 the model.
\end_layout

\begin_layout Standard
\begin_inset listings
inline false
status open

\begin_layout Plain Layout

command=mnistTrain:mnistTest 
\end_layout

\begin_layout Plain Layout

\end_layout

\begin_layout Plain Layout

mnistTrain=[ 
\end_layout

\begin_layout Plain Layout

  action=train 
\end_layout

\begin_layout Plain Layout

  ...
\end_layout

\begin_layout Plain Layout

] 
\end_layout

\begin_layout Plain Layout

\end_layout

\begin_layout Plain Layout

mnistTest=[ 
\end_layout

\begin_layout Plain Layout

  action=eval 
\end_layout

\begin_layout Plain Layout

  ...
\end_layout

\begin_layout Plain Layout

] 
\end_layout

\end_inset


\end_layout

\begin_layout Subsection
Configuration Overloads In the Command Line
\begin_inset Index idx
status open

\begin_layout Plain Layout
Command Line
\end_layout

\end_inset


\end_layout

\begin_layout Standard
It is common to have a configuration that can be used as a base configuration,
 and modify only a few parameters for each experimental run.
 This can be done in a few different ways, one of which is to override settings
 on the command line.
 For example, to override the model file path, one can simply modify the
 command line as follows: 
\end_layout

\begin_layout Standard
\begin_inset listings
inline false
status open

\begin_layout Plain Layout

cntk configFile=yourExp.config stderr=c:
\backslash
temp
\backslash
newpath
\end_layout

\end_inset


\end_layout

\begin_layout Standard
This will override the current setting for stderr, which is defined at the
 root level of the configuration file, with the new value.
 If a parameter inside a command block needs to be modified, the block also
 needs to be specified.
 For example, I can change the minibatchSize for an experiment in the command
 line as
\end_layout

\begin_layout Standard
\begin_inset listings
inline false
status open

\begin_layout Plain Layout

cntk configFile=yourExp.config mnistTrain=[minibatchSize=256] 
\end_layout

\end_inset

or modify the data file used for an experiment as
\end_layout

\begin_layout Standard
\begin_inset listings
inline false
status open

\begin_layout Plain Layout

cntk configFile=yourExp.config mnistTrain=[reader=[file=mynewfile.txt]] 
\end_layout

\end_inset


\end_layout

\begin_layout Subsection
Layered Configuration Files
\begin_inset Index idx
status open

\begin_layout Plain Layout
Layered Configuration Files
\end_layout

\end_inset


\end_layout

\begin_layout Standard
Instead of overriding some parts of a configuration file using command line
 parameters, one can also specify multiple configuration files, where the
 latter files override the earlier ones.
 This allows a user to have a 
\emph on
master
\emph default
 configuration file, and then specify, in a separate configuration file,
 which parameters of the master they would like to override for a given
 run of CNTK.
 This can be accomplished by either specifying a '+' separated list of configura
tion files, or by using the "configFile=" tag multiple times.
 The following are equivalent.
\end_layout

\begin_layout Standard
\begin_inset listings
inline false
status open

\begin_layout Plain Layout

cntk configFile=yourExp1.config+yourExp2.config 
\end_layout

\begin_layout Plain Layout

cntk configFile=yourExp1.config configFile=yourExp2.config 
\end_layout

\end_inset


\end_layout

\begin_layout Standard
If yourExp2.config only contains the string "mnistTrain=[reader=[file=mynewfile.tx
t]]", then both of these commands would be equivalent to: 
\end_layout

\begin_layout Standard
\begin_inset listings
inline false
status open

\begin_layout Plain Layout

cntk configFile=yourExp1.config mnistTrain=[reader=[file=mynewfile.txt]] 
\end_layout

\end_inset


\end_layout

\begin_layout Standard
Note that the value of a variable is always determined by the last time
 it is assigned.
 It is also possible to mix command-line parameters, and layered configuration
 files, in arbitrary combinations.
 For example,
\end_layout

\begin_layout Standard
\begin_inset listings
inline false
status open

\begin_layout Plain Layout

cntk configFile=yourExp1.config+yourExp2.config var1=value configFile=yourExp3.conf
ig 
\end_layout

\end_inset

would process these configuration parameters in the order they appear on
 the command line and whatever value assigned last is the value used.
\end_layout

\begin_layout Standard
In addition being able to specify multiple configuration files at the command
 line, a user can 
\emph on
include
\emph default
 one configuration file within another.
  For example, if the first line of yourExp2.config was
\end_layout

\begin_layout Standard
\begin_inset listings
inline false
status open

\begin_layout Plain Layout

include=yourExp1.config
\end_layout

\end_inset

then simply running 
\end_layout

\begin_layout Standard
\begin_inset listings
inline false
status open

\begin_layout Plain Layout

cntk configFile=yourExp2.config
\end_layout

\end_inset

would be equivalent to running 
\end_layout

\begin_layout Standard
\begin_inset listings
inline false
status open

\begin_layout Plain Layout

cntk configFile=yourExp1.config+yourExp2.config
\end_layout

\end_inset

where in this latter case, yourExp2.config doesn't contain the 
\emph on
include
\emph default
 statement.
  Note that these 
\emph on
include
\emph default
 statements can appear anywhere inside a configuration file; wherever the
 include statement appears, that is where the specified configuration file
 will be 
\emph on
included
\emph default
.
  Including a configuration file is equivalent to pasting the contents of
 that file at the location of the include statement.
 Include statements are resolved recursively (using a depth-first search),
 meaning that if yourExpA.config includes yourExpB.config, and yourExpB.config
 includes yourExpC.config, then the full chain will be resolved, and yourExpC.conf
ig will effectively be included in yourExpA.config.
  If a configuration file is included multiple times (eg, 'A' includes 'B'
 and 'C', and 'B' also includes 'C'), then it will effectively only be included
 the first time it is encountered.
\end_layout

\begin_layout Subsection
Stringize Variables
\begin_inset Index idx
status open

\begin_layout Plain Layout
Stringize Variables
\end_layout

\end_inset


\end_layout

\begin_layout Standard
While layered configuration files allow users to reuse configuration files
 across experiments, this can still be a cumbersome process.
 For each experiment, a user might have to override several parameters,
 some of which might be long file paths (eg, 'stderr', 'modelPath', 'file',
 etc).
 The "stringize" functionality can make this process much easier.
 It allows a user to specify configuration like the following: 
\end_layout

\begin_layout Standard
\begin_inset listings
inline false
status open

\begin_layout Plain Layout

command=SpeechTrain 
\end_layout

\begin_layout Plain Layout

\end_layout

\begin_layout Plain Layout

stderr=$Root$
\backslash
$RunName$.log 
\end_layout

\begin_layout Plain Layout

\end_layout

\begin_layout Plain Layout

speechTrain=[ 
\end_layout

\begin_layout Plain Layout

  modelPath=$Root$
\backslash
$RunName$.cn 
\end_layout

\begin_layout Plain Layout

\end_layout

\begin_layout Plain Layout

  SGD=[ 
\end_layout

\begin_layout Plain Layout

	reader=[ 
\end_layout

\begin_layout Plain Layout

	  features=[ 
\end_layout

\begin_layout Plain Layout

  	  type=Real 
\end_layout

\begin_layout Plain Layout

  	  dim=$DataSet1_Dim$ 
\end_layout

\begin_layout Plain Layout

  	  file=$DataSet1_Features$ 
\end_layout

\begin_layout Plain Layout

	  ]
\end_layout

\begin_layout Plain Layout

    ]
\end_layout

\begin_layout Plain Layout

  ]
\end_layout

\begin_layout Plain Layout

] 
\end_layout

\end_inset


\end_layout

\begin_layout Standard
Here, "Root","RunName", "DataSet1_Dim", and "DataSet1_Features" are variables
 specified elsewhere in the configuration (at a scope visible from the point
 at which they are used).
 When interpreting this configuration file, the parser would replace every
 string of the form "$VarName$" with the string "VarValue", where "VarValue"
 represents the value of the variable called "VarName".
 The variable resolution process is recursive; for example, if A=$B$, B=$C$,
 and C=HelloWorld.txt, then A would be resolved as "HelloWorld.txt".
 Please make sure there is no reference loop in your configuration file.
 Otherwise the parser will go into infinite loop at this moment.
\end_layout

\begin_layout Standard
Notice that because it is equivalent for a user to specify the value of
 a variable in a configuration file vs.
 at the command line, the values for these variables can be specified in
 either location.
 Recall that the value of a variable is determined by the last time it is
 assigned, whether that happens to be in a configuration file, or on the
 command line.
 Thus, if "Root" is defined in config1.txt, but overridden at the command-line,
 then the value specified at the command-line would be the one used to resolve
 instances of $Root$ in configFile1.txt.
 One useful feature is that if 'stderr' or 'modelPath' point to directories
 which do not exist, these directories will be created by CNTK; this allows
 you to specify something like: "stderr=$Root$
\backslash
$RunName$
\backslash
$RunName$.log", even if the directory "$Root$
\backslash
$RunName$" doesn't exist.
 
\end_layout

\begin_layout Subsection
Default, Repeated Values, and Comments
\end_layout

\begin_layout Standard
Most parameters in configuration files have a default value which will be
 used if no configuration value is specified.
 If there is no default value and the value cannot be found in a search,
 an exception will be displayed and the program will exit.
\end_layout

\begin_layout Standard
If a parameter name is specified more than once, the last value set to that
 value is the one that will be maintained.
 The only exception to this is in parameter sets, which are surrounded by
 '[' square braces ']', in these cases the values inside the braces are
 considered to be a parameter set, and will be added to the currently existing
 parameter set.
 For example:
\end_layout

\begin_layout Standard
\begin_inset listings
inline false
status open

\begin_layout Plain Layout

params=[a=1;b=2;c=3]
\end_layout

\begin_layout Plain Layout

params=[c=5;d=6;e=7]
\end_layout

\end_inset

is effectively equal to:
\end_layout

\begin_layout Standard
\begin_inset listings
inline false
status open

\begin_layout Plain Layout

params=[a=1;b=2;c=5;d=6;e=7]
\end_layout

\end_inset


\end_layout

\begin_layout Standard
Note that this 
\emph on
append
\emph default
 processing is NOT used for array elements, and the entire array will be
 replaced if it is set multiple times.
\end_layout

\begin_layout Standard
The '#' character signifies the beginning of a comment, everything that
 occurs after the '#' is ignored.
 The '#' must be preceded by whitespace or be at the beginning of the line
 to be interpreted as a comment.
 The following is valid comment
\end_layout

\begin_layout Standard
\begin_inset listings
inline false
status open

\begin_layout Plain Layout

stderr=c:
\backslash
cntk
\backslash
log
\backslash
cntk # "_mnistTrain_mnistTest.log" 
\end_layout

\end_inset


\end_layout

\begin_layout Standard
The following is an example of a value that will not be interpreted as a
 comment.
 It sets a parameter 
\begin_inset Quotes eld
\end_inset

var
\begin_inset Quotes erd
\end_inset

 to infinity as the '#' in '1#INF' is not a comment marker
\end_layout

\begin_layout Standard
\begin_inset listings
inline false
status open

\begin_layout Plain Layout

var=1#INF
\end_layout

\end_inset


\end_layout

\end_body
\end_document
>>>>>>> 4684e136
<|MERGE_RESOLUTION|>--- conflicted
+++ resolved
@@ -1,4 +1,3 @@
-<<<<<<< HEAD
 #LyX 2.1 created this file. For more info see http://www.lyx.org/
 \lyxformat 474
 \begin_document
@@ -1726,6 +1725,102 @@
  
 \end_layout
 
+\begin_layout Standard
+Used in the Adaptive Minibatch Sizing mode.
+\end_layout
+
+\begin_layout Itemize
+
+\emph on
+numMiniBatch4LRSearch
+\emph default
+
+\begin_inset Index idx
+status open
+
+\begin_layout Plain Layout
+numMiniBatch4LRSearch
+\end_layout
+
+\end_inset
+
+: the number of minibatches used to search the minibatch size when
+in adaptive minibatch size mode.
+ Default value is 500.
+ It's typically set to 10-20% of the total minibatches in an epoch
+this is shared with the search for learning rate in 
+SearchBeforeEpoch mode.
+ 
+\end_layout
+
+\begin_layout Itemize
+
+\emph on
+autoAdjustMinibatch
+\emph default
+
+\begin_inset Index idx
+status open
+
+\begin_layout Plain Layout
+autoAdjustMinibatch
+\end_layout
+
+\end_inset
+
+: enable or disable whether minibatch size is adaptively adjusted.
+ Default value is false.
+Adapative minibatch sizing will begin on 
+epochs starting after user minbatch sizes expcitily
+specified are complete.  For example if the user
+specifed minibatchSize=256:1024, then 256 and 1024
+are used in the first 2 Epochs and adaptive minibatch
+sizing is used aferwards
+ 
+\end_layout
+
+\begin_layout Itemize
+
+\emph on
+minibatchSizeTuningFrequency
+\emph default
+
+\begin_inset Index idx
+status open
+
+\begin_layout Plain Layout
+minibatchSizeTuningFrequency
+\end_layout
+
+\end_inset
+
+: The number of epochs to skip, on a periodic basis, before
+dynamically adjusting the minibatch size.
+ Default value is 1.
+ 
+\end_layout
+
+\begin_layout Itemize
+
+\emph on
+minibatchSizeTuningMax
+\emph default
+
+\begin_inset Index idx
+status open
+
+\begin_layout Plain Layout
+minibatchSizeTuningMax
+\end_layout
+
+\end_inset
+
+: The maximum size allowed for an
+adaptively adjusted minibatch size.
+ Default value is 1048576.
+ 
+\end_layout
+
 \end_deeper
 \begin_layout Subsubsection
 Gradient control
@@ -6121,6184 +6216,4 @@
 \end_layout
 
 \end_body
-\end_document
-=======
-#LyX 2.1 created this file. For more info see http://www.lyx.org/
-\lyxformat 474
-\begin_document
-\begin_header
-\textclass extbook
-\begin_preamble
-\usepackage{algorithm}
-\usepackage{algpseudocode}  
-\end_preamble
-\use_default_options false
-\master CNTKBook-master.lyx
-\maintain_unincluded_children false
-\language english
-\language_package default
-\inputencoding auto
-\fontencoding global
-\font_roman default
-\font_sans default
-\font_typewriter default
-\font_math auto
-\font_default_family default
-\use_non_tex_fonts false
-\font_sc false
-\font_osf false
-\font_sf_scale 100
-\font_tt_scale 100
-\graphics default
-\default_output_format default
-\output_sync 0
-\bibtex_command default
-\index_command default
-\paperfontsize 11
-\spacing single
-\use_hyperref false
-\papersize default
-\use_geometry false
-\use_package amsmath 1
-\use_package amssymb 2
-\use_package cancel 0
-\use_package esint 1
-\use_package mathdots 1
-\use_package mathtools 0
-\use_package mhchem 1
-\use_package stackrel 0
-\use_package stmaryrd 0
-\use_package undertilde 0
-\cite_engine basic
-\cite_engine_type default
-\biblio_style plain
-\use_bibtopic false
-\use_indices false
-\paperorientation portrait
-\suppress_date false
-\justification true
-\use_refstyle 0
-\index Index
-\shortcut idx
-\color #008000
-\end_index
-\secnumdepth 3
-\tocdepth 3
-\paragraph_separation indent
-\paragraph_indentation default
-\quotes_language english
-\papercolumns 1
-\papersides 1
-\paperpagestyle default
-\listings_params "basicstyle={\small},breaklines=true,frame=tb"
-\tracking_changes false
-\output_changes false
-\html_math_output 0
-\html_css_as_file 0
-\html_be_strict false
-\end_header
-
-\begin_body
-
-\begin_layout Chapter
-Computational Network Toolkit
-\begin_inset CommandInset label
-LatexCommand label
-name "chap:CNTK"
-
-\end_inset
-
-
-\end_layout
-
-\begin_layout Standard
-The computational network toolkit (CNTK) implements CNs.
- It is written in C++ and supports both GPU (CUDA) and CPU execution.
- CNTK supports arbitrary valid computational networks and makes building
- DNNs, CNNs, RNNs, LSTMs, and other complicated networks as simple as describing
- the operations of the networks.
- The toolkit is implemented with efficiency in mind.
- It removes duplicated computations in both forward and backward passes,
- uses minimal memory needed and reduces memory reallocation by reusing them.
- It also speeds up the model training and evaluation by doing batch computation
- whenever possible.
- In this chapter we introduce how to exploit CNTK to accelerate your research.
-\end_layout
-
-\begin_layout Section
-Run CNTK
-\begin_inset Index idx
-status open
-
-\begin_layout Plain Layout
-Run CNTK
-\end_layout
-
-\end_inset
-
-
-\end_layout
-
-\begin_layout Standard
-To run CNTK you use a command line similar to
-\end_layout
-
-\begin_layout Standard
-\begin_inset listings
-inline false
-status open
-
-\begin_layout Plain Layout
-
-cntk configFile=yourExp.config
-\end_layout
-
-\end_inset
-
-where yourExp.config is a CNTK configuration file, which typically contains
- several command blocks.
- A command block is a top level block of the configuration.
- Each command block must specify what action to be carried out with related
- information.
- To illustrate configuration and command blocks, we use a simple example
- below.
- 
-\end_layout
-
-\begin_layout Standard
-\begin_inset listings
-inline false
-status open
-
-\begin_layout Plain Layout
-
-command=mnistTrain
-\end_layout
-
-\begin_layout Plain Layout
-
-\end_layout
-
-\begin_layout Plain Layout
-
-mnistTrain=[ 
-\end_layout
-
-\begin_layout Plain Layout
-
-  action=train 
-\end_layout
-
-\begin_layout Plain Layout
-
-\end_layout
-
-\begin_layout Plain Layout
-
-  NDLNetworkBuilder=[ 
-\end_layout
-
-\begin_layout Plain Layout
-
-    networkDescription=c:
-\backslash
-cntk
-\backslash
-config
-\backslash
-sample.ndl 
-\end_layout
-
-\begin_layout Plain Layout
-
-    run=ndlMacroUse 
-\end_layout
-
-\begin_layout Plain Layout
-
-  ] 
-\end_layout
-
-\begin_layout Plain Layout
-
-\end_layout
-
-\begin_layout Plain Layout
-
-  SGD=[ 
-\end_layout
-
-\begin_layout Plain Layout
-
-    modelPath=c:
-\backslash
-cntk
-\backslash
-model
-\backslash
-mnist.cn 
-\end_layout
-
-\begin_layout Plain Layout
-
-    learningRatesPerMB=0.001 
-\end_layout
-
-\begin_layout Plain Layout
-
-    minibatchSize=32 
-\end_layout
-
-\begin_layout Plain Layout
-
-    epochSize=60000 
-\end_layout
-
-\begin_layout Plain Layout
-
-    maxEpochs=50 
-\end_layout
-
-\begin_layout Plain Layout
-
-  ] 
-\end_layout
-
-\begin_layout Plain Layout
-
-\end_layout
-
-\begin_layout Plain Layout
-
-  reader=[ 
-\end_layout
-
-\begin_layout Plain Layout
-
-    readerType=UCIFastReader 
-\end_layout
-
-\begin_layout Plain Layout
-
-    file=c:
-\backslash
-cntk
-\backslash
-data
-\backslash
-mnist
-\backslash
-mnist_train.txt 
-\end_layout
-
-\begin_layout Plain Layout
-
-\end_layout
-
-\begin_layout Plain Layout
-
-    features=[ 
-\end_layout
-
-\begin_layout Plain Layout
-
-      dim=784 
-\end_layout
-
-\begin_layout Plain Layout
-
-      start=1 
-\end_layout
-
-\begin_layout Plain Layout
-
-    ] 
-\end_layout
-
-\begin_layout Plain Layout
-
-\end_layout
-
-\begin_layout Plain Layout
-
-    labels=[ 
-\end_layout
-
-\begin_layout Plain Layout
-
-      dim=1 
-\end_layout
-
-\begin_layout Plain Layout
-
-      start=0 
-\end_layout
-
-\begin_layout Plain Layout
-
-      labelDim=10 
-\end_layout
-
-\begin_layout Plain Layout
-
-	  labelMappingFile=c:
-\backslash
-cntk
-\backslash
-data
-\backslash
-mnist
-\backslash
-mnistlabels.txt
-\end_layout
-
-\begin_layout Plain Layout
-
-    ] 
-\end_layout
-
-\begin_layout Plain Layout
-
-  ]
-\end_layout
-
-\begin_layout Plain Layout
-
-]
-\end_layout
-
-\end_inset
-
-
-\end_layout
-
-\begin_layout Standard
-In this example, you can notice that all configuration values are specified
- as a name-value pair.
- A value can be a numeric, a string, a list, or even a block of configurations.
- 
-\end_layout
-
-\begin_layout Standard
-The top-level configuration parameter 
-\emph on
-command
-\emph default
- determines what command blocks are to be executed and in what order they
- are executed if more than one command block is specified.
- In this example, the mnistTrain command block will be executed.
- This command block specifies the action, which is 
-\emph on
-train
-\emph default
- in this case, to execute.
- There are often three parameter blocks associated with the 
-\emph on
-train
-\emph default
- action: a network builder block, which specifies how to build a network
- from scratch and how to load a model from an existing model file, a learner
- block, which specifies what training algorithm to use, and a reader block,
- which specifies where and how to load features and labels.
- In this specific example, the NDL (network definition language) network
- builder indicated by the NDLNetworkBuilder block is used to define the
- network, the stochastic gradient descent learning algorithm as indicated
- by the SGD block is used to train the model, and the UCIFastReader is used
- to load the feature and labels from file in UCI format.
- Note that readers are implemented as separate DLLs, and the name of the
- reader is also the name of the DLL file that will be loaded to read data.
-\end_layout
-
-\begin_layout Standard
-The most frequently used configuration blocks are:
-\end_layout
-
-\begin_layout Itemize
-Network Builders
-\begin_inset Index idx
-status open
-
-\begin_layout Plain Layout
-Network ! Builders
-\end_layout
-
-\end_inset
-
-
-\end_layout
-
-\begin_deeper
-\begin_layout Itemize
-SimpletNetworkBuilder
-\begin_inset Index idx
-status open
-
-\begin_layout Plain Layout
-SimpletNetworkBuilder
-\end_layout
-
-\end_inset
-
-: creates one of the predefined networks with limited customization.
- 
-\end_layout
-
-\begin_layout Itemize
-NDLNetworkBuilder
-\begin_inset Index idx
-status open
-
-\begin_layout Plain Layout
-NDLNetworkBuilder
-\end_layout
-
-\end_inset
-
-: creates a network defined using the network description language (NDL).
- It provides full flexibility in designing your own network operations and
- structure.
- 
-\end_layout
-
-\end_deeper
-\begin_layout Itemize
-Learners
-\begin_inset Index idx
-status open
-
-\begin_layout Plain Layout
-Learners
-\end_layout
-
-\end_inset
-
-
-\end_layout
-
-\begin_deeper
-\begin_layout Itemize
-SGD
-\begin_inset Index idx
-status open
-
-\begin_layout Plain Layout
-SGD
-\end_layout
-
-\end_inset
-
- : uses the stochastic gradient descent algorithm to train the model.
- It is the desired trainer for most applications.
- 
-\end_layout
-
-\end_deeper
-\begin_layout Itemize
-Data Readers
-\begin_inset Index idx
-status open
-
-\begin_layout Plain Layout
-Data Reader
-\end_layout
-
-\end_inset
-
-
-\end_layout
-
-\begin_deeper
-\begin_layout Itemize
-UCIFastReader
-\begin_inset Index idx
-status open
-
-\begin_layout Plain Layout
-UCIFastReader
-\end_layout
-
-\end_inset
-
-: reads the text-based UCI format, which contains labels and features combined
- in one file.
-\end_layout
-
-\begin_layout Itemize
-HTKMLFReader
-\begin_inset Index idx
-status open
-
-\begin_layout Plain Layout
-HTKMLFReader
-\end_layout
-
-\end_inset
-
-: reads the HTK/MLF format files, often used in speech recognition applications.
-\end_layout
-
-\begin_layout Itemize
-BinaryReader
-\begin_inset Index idx
-status open
-
-\begin_layout Plain Layout
-BinaryReader
-\end_layout
-
-\end_inset
-
-: reads files in a CNTK binary format.
- It is also used by UCIFastReader to cache the dataset in a binary format
- for faster processing.
- 
-\end_layout
-
-\begin_layout Itemize
-LMSequenceReader
-\begin_inset Index idx
-status open
-
-\begin_layout Plain Layout
-LMSequenceReader
-\end_layout
-
-\end_inset
-
-: reads text-based files that contain word sequences, for predicting word
- sequences.
- This is often used in language modeling.
-\end_layout
-
-\begin_layout Itemize
-LUSequenceReader
-\begin_inset Index idx
-status open
-
-\begin_layout Plain Layout
-LUSequenceReader
-\end_layout
-
-\end_inset
-
-: reads text-based files that contain word sequences and their labels.
- This is often used for language understanding.
- 
-\end_layout
-
-\end_deeper
-\begin_layout Standard
-In the following, we will describe CNTK configuration and the above blocks
- in detail.
- 
-\end_layout
-
-\begin_layout Section
-Network Builders
-\end_layout
-
-\begin_layout Standard
-Computational networks are constructed using either the network description
- language (NDL) builder or the simple network builder.
- 
-\end_layout
-
-\begin_layout Subsection
-The Simple Network Builder
-\begin_inset Index idx
-status open
-
-\begin_layout Plain Layout
-Simple Network Builder
-\end_layout
-
-\end_inset
-
-
-\end_layout
-
-\begin_layout Standard
-The behavior of the simple network builder is controlled by the SimpleNetworkBui
-lder block of the options.
- When an option is omitted the default value is assumed.
- Here we list all the control parameters available.
-\end_layout
-
-\begin_layout Itemize
-
-\emph on
-initValueScale
-\emph default
-
-\begin_inset Index idx
-status open
-
-\begin_layout Plain Layout
-initValueScale
-\end_layout
-
-\end_inset
-
-: the value for scaling the range of the random numbers used for initialization.
- Default is 1.
- If the model parameters are initialized using the uniform distribution,
- the random number range will be adjusted to 
-\begin_inset Formula $\left[-0.05\times initValueScale,0.05\times initValueScale\right]$
-\end_inset
-
-.
- If the model parameters are initialized using the Gaussian distribution,
- the standard deviation will be adjusted to 
-\begin_inset Formula $0.2\times initValueScale/\sqrt{fanout}$
-\end_inset
-
-.
-\end_layout
-
-\begin_layout Itemize
-
-\emph on
-layerTypes
-\emph default
-
-\begin_inset Index idx
-status open
-
-\begin_layout Plain Layout
-layerTypes
-\end_layout
-
-\end_inset
-
-: the type of nonlinear operation in hidden layers.
- Valid values are sigmoid (default), Tanh, and RectifiedLinear.
- 
-\end_layout
-
-\begin_layout Itemize
-
-\emph on
-uniformInit
-\emph default
-
-\begin_inset Index idx
-status open
-
-\begin_layout Plain Layout
-uniformInit
-\end_layout
-
-\end_inset
-
-: determines whether to use uniform distribution to initialize model parameters.
- Valid values are true (default) and false (using Gaussian distribution
- to initialize model parameters).
-\end_layout
-
-\begin_layout Itemize
-
-\emph on
-applyMeanVarNorm
-\emph default
-
-\begin_inset Index idx
-status open
-
-\begin_layout Plain Layout
-applyMeanVarNorm
-\end_layout
-
-\end_inset
-
-: whether to apply mean/variance normalization on the input.
- Valid values are true and false (default) 
-\end_layout
-
-\begin_layout Itemize
-
-\emph on
-addDropoutNodes
-\emph default
-
-\begin_inset Index idx
-status open
-
-\begin_layout Plain Layout
-addDropoutNodes
-\end_layout
-
-\end_inset
-
-: whether to add drop-out nodes.
- The default is false.
- If specified to true, a drop-out node will be applied to the input node
- and the output of every hidden layer.
- 
-\end_layout
-
-\begin_layout Itemize
-
-\emph on
-layerSize
-\emph default
-s
-\begin_inset Index idx
-status open
-
-\begin_layout Plain Layout
-layerSizes
-\end_layout
-
-\end_inset
-
-: specifies the dimensions of layers.
- For instance, layerSizes=128:10:200:4000 describes a neural network with
- two hidden layers.
- The first hidden layer has a dimension of 10, and the second hidden layer
- has a dimension of 200.
- The input and output layers have a dimension of 128 and 4000, respectively.
- 
-\end_layout
-
-\begin_layout Itemize
-
-\emph on
-trainingCriterion
-\emph default
-
-\begin_inset Index idx
-status open
-
-\begin_layout Plain Layout
-trainingCriterion
-\end_layout
-
-\end_inset
-
-: the criterion used for training.
- The default is CrossEntropyWithSoftmax.
- Alternatives are SquareError, CrossEntropy, and ClassBasedCrossEntropyWithSoftm
-ax.
- The ClassBasedCrossEntropyWithSoftmax is for class-based training, which
- would be useful if the output dimension is large and therefore need to
- be split into classes to speed-up the training and evaluation.
-\end_layout
-
-\begin_layout Itemize
-
-\emph on
-evalCriterion
-\emph default
-
-\begin_inset Index idx
-status open
-
-\begin_layout Plain Layout
-evalCriterion
-\end_layout
-
-\end_inset
-
-: the criterion for evaluation.
- The selection of values are the same as the 
-\emph on
-trainingCriterion
-\emph default
-.
- 
-\end_layout
-
-\begin_layout Itemize
-
-\emph on
-lookupTableOrder
-\emph default
-
-\begin_inset Index idx
-status open
-
-\begin_layout Plain Layout
-lookupTableOrder
-\end_layout
-
-\end_inset
-
-: specifies the order of context expanding in the lookupNode.
- The default value is 1.
- Setting it to a value such as 3 would expand the input dimension in a context-d
-ependent way by an order of 3.
- For example, if the input observation has a dimension of 20, setting this
- value to 3 would set the input node dimension to 60.
- 
-\end_layout
-
-\begin_layout Standard
-For recurrent neural networks (RNNs), there are additional parameters.
- 
-\end_layout
-
-\begin_layout Itemize
-
-\emph on
-recurrentLayer
-\emph default
-
-\begin_inset Index idx
-status open
-
-\begin_layout Plain Layout
-recurrentLayer
-\end_layout
-
-\end_inset
-
-: specifies the layers that contain self recurrent connections.
- By default there is no recurrent layer.
- Use the syntax n1:n2:n3 to specify that layers n1, n2, and n3 have recurrent
- connections.
-\end_layout
-
-\begin_layout Itemize
-
-\emph on
-defaultHiddenActivity
-\emph default
-
-\begin_inset Index idx
-status open
-
-\begin_layout Plain Layout
-defaultHiddenActivity
-\end_layout
-
-\end_inset
-
-: the default hidden layer activity value used by the delay node when accessing
- values before the first observation.
- The default value is 0.1.
- 
-\end_layout
-
-\begin_layout Itemize
-
-\emph on
-rnnType
-\emph default
-
-\begin_inset Index idx
-status open
-
-\begin_layout Plain Layout
-rnnType
-\end_layout
-
-\end_inset
-
-: the type of predefined networks.
- Valid values are 
-\end_layout
-
-\begin_deeper
-\begin_layout Itemize
-SIMPLENET
-\begin_inset Index idx
-status open
-
-\begin_layout Plain Layout
-SIMPLENET
-\end_layout
-
-\end_inset
-
-: the feed-forward neural network.
- This is the default network type.
- 
-\end_layout
-
-\begin_layout Itemize
-SIMPLERNN
-\begin_inset Index idx
-status open
-
-\begin_layout Plain Layout
-SIMPLERNN
-\end_layout
-
-\end_inset
-
-: the simple RNN, which may be a deep RNN in which several layers have recurrent
- loops.
- 
-\end_layout
-
-\begin_layout Itemize
-CLASSLM
-\begin_inset Index idx
-status open
-
-\begin_layout Plain Layout
-CLASSLM
-\end_layout
-
-\end_inset
-
-: the class-based simple RNN.
- It uses sparse input, sparse parameter and sparse output.
- This is often used for language modeling tasks.
-\end_layout
-
-\begin_layout Itemize
-LBLM
-\begin_inset Index idx
-status open
-
-\begin_layout Plain Layout
-LBLM
-\end_layout
-
-\end_inset
-
-: the log-bilinear neural network.
- 
-\end_layout
-
-\begin_layout Itemize
-LSTM
-\begin_inset Index idx
-status open
-
-\begin_layout Plain Layout
-LSTM
-\end_layout
-
-\end_inset
-
-: the long short-term memory neural network.
- 
-\end_layout
-
-\begin_layout Itemize
-CLASSLSTM
-\begin_inset Index idx
-status open
-
-\begin_layout Plain Layout
-CLASSLSTM
-\end_layout
-
-\end_inset
-
-: the class-based long short-term memory neural network.
- It uses sparse input, sparse parameter and sparse output.
- This is often uesd for language modeling tasks.
-\end_layout
-
-\end_deeper
-\begin_layout Subsection
-The Network Description Language
-\begin_inset Index idx
-status open
-
-\begin_layout Plain Layout
-Network ! Description Language
-\end_layout
-
-\end_inset
-
- (NDL) 
-\end_layout
-
-\begin_layout Standard
-The simple network builder only allows you to build one of the predefined
- network types.
- To build more complicated networks, you need to use the NDL network builder
- which has the following parameters.
- Detailed description on NDL can be found in Chapter 
-\begin_inset CommandInset ref
-LatexCommand ref
-reference "chap:CNTK_Adv"
-
-\end_inset
-
-.
-\end_layout
-
-\begin_layout Itemize
-
-\emph on
-networkDescription
-\emph default
-
-\begin_inset Index idx
-status open
-
-\begin_layout Plain Layout
-networkDescription
-\end_layout
-
-\end_inset
-
-: the file path of the NDL script, which will be described in Chapter 
-\begin_inset CommandInset ref
-LatexCommand ref
-reference "chap:CNTK_Adv"
-
-\end_inset
-
-, to execute.
- If there is no networkDescription file specified then the NDL is assumed
- to be in the same configuration file as the NDLNetworkBuilder subblock,
- specified with the 
-\emph on
-run
-\emph default
- parameter.
-  Note that only one file path may be specified via the 
-\emph on
-networkDescription
-\emph default
- parameter.
- To load multiple files of macros, use the 
-\emph on
-ndlMacros
-\emph default
- parameter.
-\end_layout
-
-\begin_layout Itemize
-
-\emph on
-ru
-\emph default
-n
-\begin_inset Index idx
-status open
-
-\begin_layout Plain Layout
-run
-\end_layout
-
-\end_inset
-
-: the block of the NDL that will be executed.
- If an external NDL file is specified via the 
-\emph on
-networkDescription
-\emph default
- parameter, the run parameter identifies a block in that file.
- This parameter overrides any run parameters that may already exist in the
- file.
- If no 
-\emph on
-networkDescription
-\emph default
- file is specified, the run parameter identifies a block in the current
- configuration file.
-\end_layout
-
-\begin_layout Itemize
-
-\emph on
-load
-\emph default
-
-\begin_inset Index idx
-status open
-
-\begin_layout Plain Layout
-load
-\end_layout
-
-\end_inset
-
-: the blocks of NDL scripts to load.
-  Multiple blocks can be specified via a ":" separated list.
- The blocks specified by the load parameter typically contain macros, which
- will be described in Chapter 
-\begin_inset CommandInset ref
-LatexCommand ref
-reference "chap:CNTK_Adv"
-
-\end_inset
-
-, for use by the run block.
- Similar to the run parameter, the load parameter identifies blocks in an
- external NDL file and overrides any load parameters that may already exist
- in the file, if a file is specified by the networkDescription parameter.
- If no networkDescription file is specified, load identifies a block in
- the current configuration file.
-\end_layout
-
-\begin_layout Itemize
-
-\emph on
-ndlMacros
-\emph default
-
-\begin_inset Index idx
-status open
-
-\begin_layout Plain Layout
-ndlMacros
-\end_layout
-
-\end_inset
-
-: the file path where NDL macros may be loaded.
- This parameter is usually used to load a default set of NDL macros that
- can be used by all NDL scripts.
- Multiple NDL files, each specifying different sets of macros, can be loaded
- by specifying a "+" separated list of file paths for this 
-\emph on
-ndlMacros
-\emph default
- parameter.
- In order to share macros with other command blocks such as model editing
- language (MEL) blocks we will describe in Chapter 
-\begin_inset CommandInset ref
-LatexCommand ref
-reference "chap:CNTK_Adv"
-
-\end_inset
-
-, you should define it at the root level of the configuration file.
-\end_layout
-
-\begin_layout Itemize
-
-\emph on
-randomSeedOffset
-\emph default
-
-\begin_inset Index idx
-status open
-
-\begin_layout Plain Layout
-randomSeedOffset
-\end_layout
-
-\end_inset
-
-: a non-negative random seed offset value in initializing the learnable
- parameters.
- The default value is 0.
- This allows users to run experiments with different random initialization.
-\end_layout
-
-\begin_layout Section
-Learners
-\end_layout
-
-\begin_layout Standard
-Up to now, CNTK implements an SGD learner.
- New learners will be added in the future.
- 
-\end_layout
-
-\begin_layout Subsection
-Stochastic Gradient Descent Learner
-\begin_inset Index idx
-status open
-
-\begin_layout Plain Layout
-Stochastic Gradient Descent ! Learner
-\end_layout
-
-\end_inset
-
-
-\end_layout
-
-\begin_layout Standard
-The behavior of the SGD algorithm is controlled by the SGD block of the
- options.
- When an option is omitted the default value is assumed.
- Here we list all the control parameters used.
-\end_layout
-
-\begin_layout Subsubsection
-Training process control
-\end_layout
-
-\begin_layout Itemize
-
-\emph on
-modelPath
-\emph default
-
-\begin_inset Index idx
-status open
-
-\begin_layout Plain Layout
-modelPath
-\end_layout
-
-\end_inset
-
-: the full path to save the final model.
- Must be provided and points to a valid file name.
-\end_layout
-
-\begin_layout Itemize
-
-\emph on
-trainCriterionNodeName
-\emph default
-
-\begin_inset Index idx
-status open
-
-\begin_layout Plain Layout
-trainCriterionNodeName
-\end_layout
-
-\end_inset
-
-: the name of the training criterion node.
- If not provided the default training criterion node in the network will
- be used.
-\end_layout
-
-\begin_layout Itemize
-
-\emph on
-evalCriterionNodeName
-\emph default
-
-\begin_inset Index idx
-status open
-
-\begin_layout Plain Layout
-evalCriterionNodeName
-\end_layout
-
-\end_inset
-
-: the name of the evaluation criterion node.
- If not provided the default evaluation criterion node in the network will
- be used.
-\end_layout
-
-\begin_layout Itemize
-
-\emph on
-epochSize
-\emph default
-
-\begin_inset Index idx
-status open
-
-\begin_layout Plain Layout
-epochSize
-\end_layout
-
-\end_inset
-
-: epoch size, i.e., the number of samples in each epoch.
- Often is but may be different from the dataset size.
- An intermediate model and other check point information is saved for each
- epoch.
- When set to 0 the whole dataset size is used.
-\end_layout
-
-\begin_layout Itemize
-
-\emph on
-keepCheckPointFiles
-\emph default
-
-\begin_inset Index idx
-status open
-
-\begin_layout Plain Layout
-keepCheckPointFiles
-\end_layout
-
-\end_inset
-
-: whether you want to keep the check point file after a new epoch starts.
- Valid values are true and false (default).
- 
-\end_layout
-
-\begin_layout Itemize
-
-\emph on
-maxEpochs
-\emph default
-
-\begin_inset Index idx
-status open
-
-\begin_layout Plain Layout
-maxEpochs
-\end_layout
-
-\end_inset
-
-: maximum number of epochs to run.
-\end_layout
-
-\begin_layout Itemize
-
-\emph on
-minibatchSize
-\emph default
-
-\begin_inset Index idx
-status open
-
-\begin_layout Plain Layout
-minibatchSize
-\end_layout
-
-\end_inset
-
-: minibatch size for each epoch.
- Default value is 256.
- Can use syntax such as 128*2:1024 which means using minibatch size 128
- for 2 epochs and then 1024 for the rest.
-\end_layout
-
-\begin_layout Itemize
-
-\emph on
-dropoutRate
-\emph default
-
-\begin_inset Index idx
-status open
-
-\begin_layout Plain Layout
-dropoutRate
-\end_layout
-
-\end_inset
-
-: dropout rate during the training procedure.
- Default is 0.0.
- Can use syntax such as 0.5*10:0.2 which means using dropout rate 0.5 for 10
- epochs and then 0.2 for the rest.
-\end_layout
-
-\begin_layout Itemize
-
-\emph on
-maxTempMemSizeInSamplesForCNN
-\emph default
-
-\begin_inset Index idx
-status open
-
-\begin_layout Plain Layout
-maxTempMemSizeInSamplesForCNN
-\end_layout
-
-\end_inset
-
-: maximum temporary memory used (in number of samples) when packaging and
- unpackaging input features.
- Default is 0, which means using any value as needed.
- Useful to control the memory foot print esp.
- when run under GPU.
-\end_layout
-
-\begin_layout Itemize
-
-\emph on
-executionEngine
-\emph default
-
-\begin_inset Index idx
-status open
-
-\begin_layout Plain Layout
-executionEngine
-\end_layout
-
-\end_inset
-
-: the execution engine to use.
- Valid values is synchronous (default).
-\end_layout
-
-\begin_layout Subsubsection
-Learning rate and momentum control
-\end_layout
-
-\begin_layout Itemize
-
-\emph on
-learningRatesPerMB
-\emph default
-
-\begin_inset Index idx
-status open
-
-\begin_layout Plain Layout
-learningRatesPerMB
-\end_layout
-
-\end_inset
-
-: learning rates per minibatch.
- Useful when you want to use the same learning rate while the minibatch
- size is changed.
- Can use syntax such as 0.8*10:0.2 which means using the learning rate 0.8
- for 10 epochs and then 0.2 for the rest.
- learningRatesPerMB may be missing, for example, when learningRatesPerSample
- is provided or the automatic learning rate determination algorithm is used.
-\end_layout
-
-\begin_layout Itemize
-
-\emph on
-learningRatesPerSample
-\emph default
-
-\begin_inset Index idx
-status open
-
-\begin_layout Plain Layout
-learningRatesPerSample
-\end_layout
-
-\end_inset
-
-: learning rates per sample.
- Useful when you want to keep the learning rates per sample constant, i.e.,
- automatically increases effective learning rate for the minibatch when
- the minibatch size is increased.
- Can use syntax such as 0.008*10:0.002 which means using the learning rate
- 0.008 for 10 epochs and then 0.002 for the rest.
- learningRatesPerSample may be missing, for example, when learningRatesPerMB
- is provided or the automatic learning rate determination algorithm is used.
-\end_layout
-
-\begin_layout Itemize
-
-\emph on
-momentumPerMB
-\emph default
-
-\begin_inset Index idx
-status open
-
-\begin_layout Plain Layout
-momentumPerMB
-\end_layout
-
-\end_inset
-
-: momentum per minibatch.
- Default is 0.9.
- Can use syntax such as 0.1*2:0.9 which means using momentum 0.1 for 2 epochs
- and then 0.9 for the rest.
-\end_layout
-
-\begin_layout Itemize
-
-\emph on
-autoAdjust
-\emph default
-
-\begin_inset Index idx
-status open
-
-\begin_layout Plain Layout
-autoAdjust
-\end_layout
-
-\end_inset
-
-: contains the information related to the automatic learning rate control.
- Default value is empty (
-\begin_inset Quotes eld
-\end_inset
-
-
-\begin_inset Quotes erd
-\end_inset
-
-) which means no automatic learning rate control.
- Inside the block, there can be following values:
-\end_layout
-
-\begin_deeper
-\begin_layout Itemize
-
-\emph on
-autoAdjustLR
-\emph default
-
-\begin_inset Index idx
-status open
-
-\begin_layout Plain Layout
-autoAdjustLR
-\end_layout
-
-\end_inset
-
-: the automatic learning rate adjustment algorithm to use.
- Valid values are None (default, don't auto adjust learning rate), AdjustAfterEp
-och (check the training criterion after each epoch using the development
- set of the training set and decide whether to adjust the learning rate),
- and SearchBeforeEpoch (search the learning rate based on a small portion
- of the training set before each epoch starts).
-\end_layout
-
-\begin_layout Standard
-used in the AdjustAfterEpoch
-\begin_inset Index idx
-status open
-
-\begin_layout Plain Layout
-AdjustAfterEpoch
-\end_layout
-
-\end_inset
-
- mode:
-\end_layout
-
-\begin_layout Itemize
-
-\emph on
-reduceLearnRateIfImproveLessThan
-\emph default
-
-\begin_inset Index idx
-status open
-
-\begin_layout Plain Layout
-reduceLearnRateIfImproveLessThan
-\end_layout
-
-\end_inset
-
-: reduce the learning rate if the improvement is less than this value.
- Default is 0.
- 
-\end_layout
-
-\begin_layout Itemize
-
-\emph on
-learnRateDecreaseFactor
-\emph default
-
-\begin_inset Index idx
-status open
-
-\begin_layout Plain Layout
-learnRateDecreaseFactor
-\end_layout
-
-\end_inset
-
-: the learning rate decrease factor.
- Default value is 0.618.
- 
-\end_layout
-
-\begin_layout Itemize
-
-\emph on
-increaseLearnRateIfImproveMoreThan
-\emph default
-
-\begin_inset Index idx
-status open
-
-\begin_layout Plain Layout
-increaseLearnRateIfImproveMoreThan
-\end_layout
-
-\end_inset
-
-: increase the learning rate if the improvement is larger than this value.
- Default value is 1#INF (infinity) which means never increase.
- 
-\end_layout
-
-\begin_layout Itemize
-
-\emph on
-learnRateIncreaseFactor
-\emph default
-
-\begin_inset Index idx
-status open
-
-\begin_layout Plain Layout
-learnRateIncreaseFactor
-\end_layout
-
-\end_inset
-
-: the learning rate increase factor.
- Default value is 1.382.
- 
-\end_layout
-
-\begin_layout Itemize
-
-\emph on
-loadBestModel
-\emph default
-
-\begin_inset Index idx
-status open
-
-\begin_layout Plain Layout
-loadBestModel
-\end_layout
-
-\end_inset
-
-: weather to load the best model if the current model decreases the performance.
- Valid values are true (default) and false.
- 
-\end_layout
-
-\begin_layout Itemize
-
-\emph on
-learnRateAdjustInterval
-\begin_inset Index idx
-status open
-
-\begin_layout Plain Layout
-learnRateAdjustInterval
-\end_layout
-
-\end_inset
-
-
-\emph default
-: determine the frequency of applying the learning rate adjustment check.
- Default is 1 epoch.
- If this value is set to a value larger than 1 the learning rate adjustment
- will be based on the average criterion computed from the last learnRateAdjustIn
-terval epochs.
-\end_layout
-
-\begin_layout Standard
-Used in the SearchBeforeEpoch mode.
-\end_layout
-
-\begin_layout Itemize
-
-\emph on
-numMiniBatch4LRSearch
-\emph default
-
-\begin_inset Index idx
-status open
-
-\begin_layout Plain Layout
-numMiniBatch4LRSearch
-\end_layout
-
-\end_inset
-
-: the number of minibatches used to search the learning rate.
- Default value is 500.
- It's typically set to 10-20% of the total minibatches in an epoch.
- 
-\end_layout
-
-\begin_layout Itemize
-
-\emph on
-numPrevLearnRate
-\emph default
-
-\begin_inset Index idx
-status open
-
-\begin_layout Plain Layout
-numPrevLearnRate
-\end_layout
-
-\end_inset
-
-: number of previous learning rates used as a hint to the search range.
- Default value is 5.
- 
-\end_layout
-
-\begin_layout Itemize
-
-\emph on
-numBestSearchEpoch
-\emph default
-
-\begin_inset Index idx
-status open
-
-\begin_layout Plain Layout
-numBestSearchEpoch
-\end_layout
-
-\end_inset
-
-: number of epochs in which we use the best learning rate instead of the
- sufficient learning rate .
- Default value is 1.
- 
-\end_layout
-
-\begin_layout Standard
-Used in the Adaptive Minibatch Sizing mode.
-\end_layout
-
-\begin_layout Itemize
-
-\emph on
-numMiniBatch4LRSearch
-\emph default
-
-\begin_inset Index idx
-status open
-
-\begin_layout Plain Layout
-numMiniBatch4LRSearch
-\end_layout
-
-\end_inset
-
-: the number of minibatches used to search the minibatch size when
-in adaptive minibatch size mode.
- Default value is 500.
- It's typically set to 10-20% of the total minibatches in an epoch
-this is shared with the search for learning rate in 
-SearchBeforeEpoch mode.
- 
-\end_layout
-
-\begin_layout Itemize
-
-\emph on
-autoAdjustMinibatch
-\emph default
-
-\begin_inset Index idx
-status open
-
-\begin_layout Plain Layout
-autoAdjustMinibatch
-\end_layout
-
-\end_inset
-
-: enable or disable whether minibatch size is adaptively adjusted.
- Default value is false.
-Adapative minibatch sizing will begin on 
-epochs starting after user minbatch sizes expcitily
-specified are complete.  For example if the user
-specifed minibatchSize=256:1024, then 256 and 1024
-are used in the first 2 Epochs and adaptive minibatch
-sizing is used aferwards
- 
-\end_layout
-
-\begin_layout Itemize
-
-\emph on
-minibatchSizeTuningFrequency
-\emph default
-
-\begin_inset Index idx
-status open
-
-\begin_layout Plain Layout
-minibatchSizeTuningFrequency
-\end_layout
-
-\end_inset
-
-: The number of epochs to skip, on a periodic basis, before
-dynamically adjusting the minibatch size.
- Default value is 1.
- 
-\end_layout
-
-\begin_layout Itemize
-
-\emph on
-minibatchSizeTuningMax
-\emph default
-
-\begin_inset Index idx
-status open
-
-\begin_layout Plain Layout
-minibatchSizeTuningMax
-\end_layout
-
-\end_inset
-
-: The maximum size allowed for an
-adaptively adjusted minibatch size.
- Default value is 1048576.
- 
-\end_layout
-
-\end_deeper
-\begin_layout Subsubsection
-Gradient control
-\end_layout
-
-\begin_layout Itemize
-
-\emph on
-gradientClippingWithTruncation
-\emph default
-
-\begin_inset Index idx
-status open
-
-\begin_layout Plain Layout
-gradientClippingWithTruncation
-\end_layout
-
-\end_inset
-
-: whether to use the truncation based gradient clipping to control gradient
- explosion.
- Valid values are true (default) and false.
- If it is false the norm based clipping will be used instead which is more
- expensive.
-\end_layout
-
-\begin_layout Itemize
-
-\emph on
-clippingThresholdPerSample
-\emph default
-
-\begin_inset Index idx
-status open
-
-\begin_layout Plain Layout
-clippingThresholdPerSample
-\end_layout
-
-\end_inset
-
-: the clipping thread for each sample.
- Default value is 1#INF which means infinity (i.e., clipping is turned off).
-\end_layout
-
-\begin_layout Itemize
-\begin_inset Index idx
-status open
-
-\begin_layout Plain Layout
-L2RegWeight
-\end_layout
-
-\end_inset
-
-
-\emph on
-L2RegWeight
-\emph default
-: the L2 regularization weight.
- Default is 0.
-\end_layout
-
-\begin_layout Itemize
-\begin_inset Index idx
-status open
-
-\begin_layout Plain Layout
-L1RegWeight
-\end_layout
-
-\end_inset
-
-
-\emph on
-L1RegWeight
-\emph default
-: the L1 regularization weight.
- Default is 0.
-\end_layout
-
-\begin_layout Itemize
-
-\emph on
-gradUpdateType
-\emph default
-
-\begin_inset Index idx
-status open
-
-\begin_layout Plain Layout
-gradUpdateType
-\end_layout
-
-\end_inset
-
-: gradient update type.
- Valid values are None (default, no special treatment to the gradient),
- AdaGrad, and RmsProp.
- When gradUpdateType equals to AdaGrad or RmsProp, you can control the behavior
- of the gradient update using following parameters: 
-\end_layout
-
-\begin_deeper
-\begin_layout Itemize
-normWithAveMultiplier
-\begin_inset Index idx
-status open
-
-\begin_layout Plain Layout
-normWithAveMultiplier
-\end_layout
-
-\end_inset
-
- : normalize the gradient with the average multipliers applied to the gradients
- by the AdaGrad/RmsProp algorithm.
- Default is true (default).
- 
-\end_layout
-
-\begin_layout Standard
-When gradUpdateType equals to RmsProp, you can control the behavior of the
- gradient update using following parameters:
-\end_layout
-
-\begin_layout Itemize
-
-\emph on
-rms_wgt_inc
-\emph default
-
-\begin_inset Index idx
-status open
-
-\begin_layout Plain Layout
-rms_wgt_inc
-\end_layout
-
-\end_inset
-
-: multiplicative increment of the learning rate scale.
- Default is 1.2.
-\end_layout
-
-\begin_layout Itemize
-
-\emph on
-rms_wgt_dec
-\emph default
-
-\begin_inset Index idx
-status open
-
-\begin_layout Plain Layout
-rms_wgt_dec
-\end_layout
-
-\end_inset
-
-: multiplicative decrement of the learning rate scale.
- Default is 0.75.
-\end_layout
-
-\begin_layout Itemize
-
-\emph on
-rms_wgt_max
-\emph default
-
-\begin_inset Index idx
-status open
-
-\begin_layout Plain Layout
-rms_wgt_max
-\end_layout
-
-\end_inset
-
-: maximum learning rate scale allowed.
- A value closer to 1 makes the learning rate adjustment more stable but
- slower.
- Default is 10.
-\end_layout
-
-\begin_layout Itemize
-
-\emph on
-rms_wgt_min
-\emph default
-
-\begin_inset Index idx
-status open
-
-\begin_layout Plain Layout
-rms_wgt_min
-\end_layout
-
-\end_inset
-
-: minimum learning rate scale allowed.
- A value closer to 1 makes the learning rate adjustment more stable but
- slower.
- Default is 0.1.
-\end_layout
-
-\begin_layout Itemize
-
-\emph on
-rms_gamma
-\emph default
-
-\begin_inset Index idx
-status open
-
-\begin_layout Plain Layout
-rms_gamma
-\end_layout
-
-\end_inset
-
-: smoothing factor used to estimate the moving average of the variance.
- The smaller the value, the quicker it forgets the past information.
- Default is 0.99.
- 
-\end_layout
-
-\end_deeper
-\begin_layout Itemize
-
-\emph on
-gaussianNoiseInjectStd
-\emph default
-
-\begin_inset Index idx
-status open
-
-\begin_layout Plain Layout
-gaussianNoiseInjectStd
-\end_layout
-
-\end_inset
-
-: the standard deviation of the Gaussian noise added when using the AdaGrad
- approach.
- Default is 0.
-\end_layout
-
-\begin_layout Subsubsection
-Adaptation
-\end_layout
-
-\begin_layout Standard
-Only KL divergence regularization is directly supported.
- Other adaptation techniques can be easily implemented by adding computation
- nodes to the network using the model editing language (MEL) that we will
- describe in Chapter 
-\begin_inset CommandInset ref
-LatexCommand ref
-reference "chap:CNTK_Adv"
-
-\end_inset
-
-.
-\end_layout
-
-\begin_layout Itemize
-
-\emph on
-adaptationRegType
-\emph default
-
-\begin_inset Index idx
-status open
-
-\begin_layout Plain Layout
-adaptationRegType
-\end_layout
-
-\end_inset
-
-: adaptation regularization type.
- Valid values are None (default) and KL (for KL divergence based regularization)
-\end_layout
-
-\begin_layout Itemize
-
-\emph on
-adaptationRegWeight
-\emph default
-
-\begin_inset Index idx
-status open
-
-\begin_layout Plain Layout
-adaptationRegWeight
-\end_layout
-
-\end_inset
-
-: adaptation regularization weight.
- Default value is 0.
-\end_layout
-
-\begin_layout Subsubsection
-Information display
-\end_layout
-
-\begin_layout Itemize
-
-\emph on
-traceLevel
-\emph default
-
-\begin_inset Index idx
-status open
-
-\begin_layout Plain Layout
-traceLevel
-\end_layout
-
-\end_inset
-
-: trace level to decide what information to print out in the stderr.
- Valid values are 0 (default) and 1.
-\end_layout
-
-\begin_layout Itemize
-
-\emph on
-numMBsToShowResult
-\emph default
-
-\begin_inset Index idx
-status open
-
-\begin_layout Plain Layout
-numMBsToShowResult
-\end_layout
-
-\end_inset
-
-: display training statistics after how many minibatches.
- Default is 10.
-\end_layout
-
-\begin_layout Subsubsection
-Gradient Check
-\end_layout
-
-\begin_layout Itemize
-
-\emph on
-gradientcheck
-\emph default
-
-\begin_inset Index idx
-status open
-
-\begin_layout Plain Layout
-gradientcheck
-\end_layout
-
-\end_inset
-
-: determines whether to use the gradient checker.
- The default value is false.
- When using the gradient checker you need to use a minibatch size that is
- larger than the sequence length for RNNs due to the truncated back-propagation
- through time (BPTT) algorithm used to train RNNs, and a smaller learning
- rate to prevent numerical issues caused by divergence.
- In addition, precision should be set to double.
-\end_layout
-
-\begin_layout Section
-Data Readers
-\end_layout
-
-\begin_layout Standard
-The reader block is used for all types of readers and the readerType parameter
- determines which reader to use.
- Each reader implements the same IDataReader interface which will be described
- in detail in Chapter 
-\begin_inset CommandInset ref
-LatexCommand ref
-reference "chap:CNTK_Programmer"
-
-\end_inset
-
-.
- Many parameters in the reader block are shared across different types of
- readers.
- Some are specific to a particular reader.
- In this block we will introduce the main data readers implemented in CNTK.
- 
-\end_layout
-
-\begin_layout Subsection
-UCIFastReader
-\begin_inset Index idx
-status open
-
-\begin_layout Plain Layout
-UCIFastReader
-\end_layout
-
-\end_inset
-
-
-\begin_inset CommandInset label
-LatexCommand label
-name "sub:UCIFastReader"
-
-\end_inset
-
-
-\end_layout
-
-\begin_layout Standard
-UCIFastReader reads text-based UCI format data, in which each data record
- is a line of space-delimited floating point feature and label values.
- The label information is either at the beginning or the end of each line,
- if label information is provided.
- To use the UCIFastReader you set the readerType to UCIFastReader as in
- 
-\end_layout
-
-\begin_layout Standard
-\begin_inset listings
-inline false
-status open
-
-\begin_layout Plain Layout
-
-  reader=[ 
-\end_layout
-
-\begin_layout Plain Layout
-
-    readerType=UCIFastReader 
-\end_layout
-
-\begin_layout Plain Layout
-
-\end_layout
-
-\begin_layout Plain Layout
-
-    file=c:
-\backslash
-cntk
-\backslash
-data
-\backslash
-mnist
-\backslash
-mnist_train.txt 
-\end_layout
-
-\begin_layout Plain Layout
-
-\end_layout
-
-\begin_layout Plain Layout
-
-    features=[ 
-\end_layout
-
-\begin_layout Plain Layout
-
-      dim=784 
-\end_layout
-
-\begin_layout Plain Layout
-
-      start=1 
-\end_layout
-
-\begin_layout Plain Layout
-
-    ] 
-\end_layout
-
-\begin_layout Plain Layout
-
-\end_layout
-
-\begin_layout Plain Layout
-
-    labels=[ 
-\end_layout
-
-\begin_layout Plain Layout
-
-      dim=1 
-\end_layout
-
-\begin_layout Plain Layout
-
-      start=0 
-\end_layout
-
-\begin_layout Plain Layout
-
-      labelDim=10 
-\end_layout
-
-\begin_layout Plain Layout
-
-	  labelMappingFile=c:
-\backslash
-cntk
-\backslash
-data
-\backslash
-mnist
-\backslash
-mnistlabels.txt
-\end_layout
-
-\begin_layout Plain Layout
-
-    ] 
-\end_layout
-
-\begin_layout Plain Layout
-
-  ] 
-\end_layout
-
-\end_inset
-
-
-\end_layout
-
-\begin_layout Standard
-In this example you can also notice two sub-blocks named features and labels.
- These names are used by the data readers to match the computation node
- in your network and the data loaded from the files.
- If simple network builders are used to create your network, features and
- labels are the standard names of the feature and label nodes, respectively.
- If you defined your network using the NDL network builder you need to make
- sure these names matches the corresponding nodes in your network.
- The UCIFastReader has following parameters: 
-\end_layout
-
-\begin_layout Itemize
-
-\emph on
-file
-\emph default
-
-\begin_inset Index idx
-status open
-
-\begin_layout Plain Layout
-file
-\end_layout
-
-\end_inset
-
-: the file that contains the dataset.
- This parameter has been moved up from the features and labels sub-blocks,
- because UCIFastReader requires the file be the same, and moving up a level
- is an excellent way to make sure this restriction is met.
- 
-\end_layout
-
-\begin_layout Itemize
-
-\emph on
-dim
-\emph default
-
-\begin_inset Index idx
-status open
-
-\begin_layout Plain Layout
-dim
-\end_layout
-
-\end_inset
-
-: the dimension of the input value.
- Note that each column in the UCI data file represents one dimension of
- the input data.
-\end_layout
-
-\begin_layout Itemize
-
-\emph on
-start
-\emph default
-
-\begin_inset Index idx
-status open
-
-\begin_layout Plain Layout
-start
-\end_layout
-
-\end_inset
-
-: the start column (zero-based) of the input data.
-\end_layout
-
-\begin_layout Itemize
-
-\emph on
-labelDim
-\emph default
-
-\begin_inset Index idx
-status open
-
-\begin_layout Plain Layout
-labelDim
-\end_layout
-
-\end_inset
-
-: the number of possible label values.
- This parameter is required for categorical labels since the dimension of
- the label node will be determined by this value.
- Note that the label value itself is typically specified in one column in
- the UCI data file.
-\end_layout
-
-\begin_layout Itemize
-
-\emph on
-labelMappingFile
-\emph default
-
-\begin_inset Index idx
-status open
-
-\begin_layout Plain Layout
-labelMappingFile
-\end_layout
-
-\end_inset
-
-: the path to a file used to map from the label value to a numerical label
- identifier.
- The file typically lists all possible label values, one per line, which
- might be text or numeric.
- The zero-based line number is the identifier that will be used by CNTK
- to identify that label.
- It's important that the same label mapping file is used for training and
- evaluation.
- This can be done by moving the 
-\emph on
-labelMappingFile 
-\emph default
-parameter up so that it can be shared by both the training and evaluation
- blocks.
-\end_layout
-
-\begin_layout Subsection
-HTKMLFReader
-\begin_inset Index idx
-status open
-
-\begin_layout Plain Layout
-HTKMLFReader
-\end_layout
-
-\end_inset
-
-
-\end_layout
-
-\begin_layout Standard
-HTKMLFReader is a data reader that reads files typically associated with
- speech recognition tasks, and specifically with the HTK suite of tools.
- The reader can take as input two types of files, a list of feature files
- known in HTK parlance as an SCP file (
-\begin_inset Quotes eld
-\end_inset
-
-script
-\begin_inset Quotes erd
-\end_inset
-
- file) and a label file known as a MLF file (
-\begin_inset Quotes eld
-\end_inset
-
-model label file
-\begin_inset Quotes erd
-\end_inset
-
-).
- Because CNTK can be used to build networks with arbitrary topology including
- networks with multiple inputs and outputs, the HTKMLFReader can process
- one or multiple SCP and MLF files.
- A typical example of usage for the HTKMLFReader is as follows:
-\end_layout
-
-\begin_layout Standard
-\begin_inset listings
-inline false
-status open
-
-\begin_layout Plain Layout
-
-reader=[
-\end_layout
-
-\begin_layout Plain Layout
-
-  readerType=HTKMLFReader
-\end_layout
-
-\begin_layout Plain Layout
-
-  readMethod=rollingWindow
-\end_layout
-
-\begin_layout Plain Layout
-
-  miniBatchMode=Partial
-\end_layout
-
-\begin_layout Plain Layout
-
-  randomize=Auto
-\end_layout
-
-\begin_layout Plain Layout
-
-  
-\end_layout
-
-\begin_layout Plain Layout
-
-  features=[
-\end_layout
-
-\begin_layout Plain Layout
-
-    dim=792
-\end_layout
-
-\begin_layout Plain Layout
-
-    scpFile=$ScpDir$
-\backslash
-TIMIT.train.scp.fbank.fullpath
-\end_layout
-
-\begin_layout Plain Layout
-
-  ]
-\end_layout
-
-\begin_layout Plain Layout
-
-  
-\end_layout
-
-\begin_layout Plain Layout
-
-  labels=[
-\end_layout
-
-\begin_layout Plain Layout
-
-    mlfFile=$MlfDir$
-\backslash
-TIMIT.train.align_cistate.mlf.cntk
-\end_layout
-
-\begin_layout Plain Layout
-
-    labelDim=183
-\end_layout
-
-\begin_layout Plain Layout
-
-    labelMappingFile=$MlfDir$
-\backslash
-TIMIT.statelist
-\end_layout
-
-\begin_layout Plain Layout
-
-  ]
-\end_layout
-
-\begin_layout Plain Layout
-
-] 
-\end_layout
-
-\end_inset
-
-The HTKMLFReader has the following configuration parameters:
-\end_layout
-
-\begin_layout Itemize
-
-\emph on
-readMethod
-\begin_inset Index idx
-status open
-
-\begin_layout Plain Layout
-readMethod
-\end_layout
-
-\end_inset
-
-:
-\emph default
- the method used to read the features files into memory for processing during
- network training.
- The 
-\begin_inset Quotes eld
-\end_inset
-
-rollingWindow
-\begin_inset Quotes erd
-\end_inset
-
- option reads in all feature files and stores them on disk in one large
- temporary binary file.
- The data is randomized by running a large rollowing window over the data
- in this file and randomizing the data within the window.
- This method produces more thorough randomization of the data but requires
- a large temprorary file written to disk.
- The other option is 
-\begin_inset Quotes eld
-\end_inset
-
-blockRandomize
-\begin_inset Quotes erd
-\end_inset
-
- which divides the data into large blocks and then randomizes the order
- of the blocks and the order of the data within the block.
- The data in each block is read directly from the feature files.
- Because this does not require any temporary feature files, this option
- is more appropriate for large corpora.
- The default is blockRandomize.
- Note that the blockRandomize option requires an archive format of SCP file,
- described below.
- Also, as described below, when used in conjunction with 
-\begin_inset Quotes eld
-\end_inset
-
-frameMode=false
-\begin_inset Quotes erd
-\end_inset
-
- the blockRandomize read method will randomize over utterances, but not
- frames.
- This is appropriate for use with recurrent architectures when preserving
- the sequential nature of the training examples is desired.
- 
-\end_layout
-
-\begin_layout Itemize
-
-\emph on
-pageFilePath
-\begin_inset Index idx
-status open
-
-\begin_layout Plain Layout
-pageFilePath
-\end_layout
-
-\end_inset
-
-
-\emph default
-: specify where the temporary page file of the features should be stored.
- By default it will use system provided temp file.
-\end_layout
-
-\begin_layout Itemize
-
-\emph on
-randomize
-\begin_inset Index idx
-status open
-
-\begin_layout Plain Layout
-randomize
-\end_layout
-
-\end_inset
-
-:
-\emph default
- Auto or None if readMethod is rollingWindow, Auto, None, or a specified
- block size if readMethod is blockRandomize.
- It determines how the reader should randomize the data.
- When a block size is specified, only that much of data will be in memory
- at one time.
-\end_layout
-
-\begin_layout Itemize
-
-\emph on
-minibatchMode
-\emph default
-
-\begin_inset Index idx
-status open
-
-\begin_layout Plain Layout
-minibatchMode
-\end_layout
-
-\end_inset
-
-: Partial or Full, this option decides how to handle the last minibatch
- if there are not enough frames to form a complete minibatch of the requested
- size.
- The default is Partial, which will use the remaining frames in a smaller
- final minibatch of the training epoch.
- The Full option will only process complete minibatches.
-\end_layout
-
-\begin_layout Standard
-The above example has two sources of data being processed by the reader,
- 
-\emph on
-features,
-\emph default
- in the form of a list of HTK feature files, and 
-\emph on
-labels,
-\emph default
- which are in the form of an HTK MLF file.
- Both features and labels correspond to nodes in the computational network,
- in this case, the input and output nodes, respectively.
- Note that 
-\begin_inset Quotes eld
-\end_inset
-
-features
-\begin_inset Quotes erd
-\end_inset
-
- and 
-\begin_inset Quotes eld
-\end_inset
-
-labels
-\begin_inset Quotes erd
-\end_inset
-
- are the default names used by the SimpleNetworkBuilder but if the network
- is designed using the Network Descrition Language (NDL), then any names
- can be used, as long as they each have a corresponding node in the network.
-\end_layout
-
-\begin_layout Standard
-To specify continuous-valued features, e.g.
- MFCC's or log mel filterbank coefficients, the following parameters should
- be included in the a confguration block:
-\end_layout
-
-\begin_layout Itemize
-
-\emph on
-scpFile
-\begin_inset Index idx
-status open
-
-\begin_layout Plain Layout
-scpFile
-\end_layout
-
-\end_inset
-
-: 
-\emph default
-a list of files to be processed.
- The files should be HTK compatible files and can be specified in standard
- mode or 
-\begin_inset Quotes eld
-\end_inset
-
-archive
-\begin_inset Quotes erd
-\end_inset
-
- model.
- The details of using an archive
-\emph on
- 
-\emph default
-are described below.
-  configuration parameter.
-\end_layout
-
-\begin_layout Itemize
-
-\emph on
-dim
-\begin_inset Index idx
-status open
-
-\begin_layout Plain Layout
-dim
-\end_layout
-
-\end_inset
-
-:
-\emph default
- an integer that specifies the full feature vector dimension with the desired
- context window.
- For example, if you had 72-dimensional features (24-dimensional filterbank
- features plus delta and delta-delta coefficients) and the network is designed
- to process a context window of 11 frames, the specified dimension should
- be 792.
- Note that only symmetric context windows are supported.
- 
-\end_layout
-
-\begin_layout Standard
-To specify the corresponding labels, e.g.
- phoneme or senone labels, a configuration block should be used that specifies
- the following parameters:
-\end_layout
-
-\begin_layout Itemize
-
-\emph on
-mlfFile
-\begin_inset Index idx
-status open
-
-\begin_layout Plain Layout
-mlfFile
-\end_layout
-
-\end_inset
-
-:
-\emph default
- an HTK-style MLF file that contains the labels for all utterances specified
- in the SCP file.
- 
-\end_layout
-
-\begin_layout Itemize
-
-\emph on
-labelDim
-\emph default
-
-\begin_inset Index idx
-status open
-
-\begin_layout Plain Layout
-labelDim
-\end_layout
-
-\end_inset
-
-: the total cardinality of the label set 
-\end_layout
-
-\begin_layout Itemize
-
-\emph on
-labelMappingFile
-\emph default
-
-\begin_inset Index idx
-status open
-
-\begin_layout Plain Layout
-labelMappingFile
-\end_layout
-
-\end_inset
-
-: a list of all the labels seen in the MLF file 
-\end_layout
-
-\begin_layout Standard
-Note that multiple inputs and outputs can be specified using additional
- reader blocks for either features read from files listed in an SCP file
- or labels read from an MLF file.
- For example, in a multi-task learning scenario, where the network was predictin
-g both speaker identity and senone label, the user would specify an additional
- block that includes an MLF file that contains labels corresponding about
- speaker identity.
- Similarly, for a network with multiple inputs, e.g.
- both MFCC and PLP features, an additional feature block would be used.
- 
-\end_layout
-
-\begin_layout Standard
-For recurrent structures, such as an RNN or an LSTM, there are additional
- configuration options in the HTKMLFReader
-\end_layout
-
-\begin_layout Itemize
-
-\emph on
-frameMode
-\emph default
-
-\begin_inset Index idx
-status open
-
-\begin_layout Plain Layout
-frameMode
-\end_layout
-
-\end_inset
-
-: true or false, whether the reader should randomize the data at the frame
- level or the utterance level.
- Setting frameMode to true is the default and is appropriate for training
- networks without any temporal connections.
- For networks that are designed to learn sequential information, e.g.
- RNN, frameMode should be set to false, which means utterances are randomized
- but proper sequence is maintained within an utterance.
- Note that this only works with the 
-\begin_inset Quotes eld
-\end_inset
-
-blockRandomize
-\begin_inset Quotes erd
-\end_inset
-
- read method.
- 
-\end_layout
-
-\begin_layout Itemize
-
-\emph on
-nbruttsineachrecurrentiter
-\emph default
-
-\begin_inset Index idx
-status open
-
-\begin_layout Plain Layout
-nbruttsineachrecurrentiter
-\end_layout
-
-\end_inset
-
-: specifies the number of utterances to process together for efficient training
- of networks with recurrent structures.
- The default is 1.
- 
-\end_layout
-
-\begin_layout Itemize
-
-\emph on
-truncated
-\emph default
-
-\begin_inset Index idx
-status open
-
-\begin_layout Plain Layout
-truncated
-\end_layout
-
-\end_inset
-
-: true or false
-\end_layout
-
-\begin_layout Standard
-It is important to note that there are some small differences between the
- standard SCP and MLF files used in HTK and the ones used in CNTK.
- 
-\end_layout
-
-\begin_layout Standard
-Most notably, the MLF file must contain the actual symbols used for classificati
-on.
- For continuous speech recognition, this typically means labels corresponding
- to the senones (physical HMM states).
- However, HVite typically generates an MLF during forced alignment that
- includes only the logical HMM state names.
- Thus, to use this MLF in CNTK, either the MLF must be post-processed to
- replace the logical state names with thee corresponding senone labels,
- or HVite must be modified so that it writes the senone labels directly.
- 
-\end_layout
-
-\begin_layout Standard
-The SCP files
-\begin_inset Index idx
-status open
-
-\begin_layout Plain Layout
-SCP files
-\end_layout
-
-\end_inset
-
- processed by the HTKMLFReader can be one of two varieties: either the standard
- format, where each line corresponds to a physical feature file, or the
- aliased format, where each line contains a logical name and refers to a
- segment of a possibly larger physical file, defined by start and end frames.
- The logical name is used to identify the corresponding labels in the MLF
- file.
- Even if the files are stored individually, as in the first case, the aliased
- format must always be used with the blockRandomize read method, as it uses
- the information about the starting and ending frames in the SCP file to
- determine the utterance lengths without having to open the files themselves.
- In this case, the start frame should be 0 and the ending frame should be
- set appropriately based on the length of the utterance.
- In addition, for multiple inputs and/or outputs, the aliased format should
- also be used so that all SCP files and MLF files have their logical names
- in common.
- If the rollingWindow read method is used instead of blockRandomize, then
- the start and end frame information may be omitted.
- 
-\end_layout
-
-\begin_layout Standard
-Here are example snippets of SCP and MLF files for the TIMIT corpus for
- appropriate for a network with 2 feature inputs (in this case, MFCC and
- PLP features) and 1 output corresponding to phoneme states.
- The SCP file for the MFCC features contains entries such as these.
-\end_layout
-
-\begin_layout Standard
-\begin_inset listings
-inline false
-status open
-
-\begin_layout Plain Layout
-
-train-dr1-fcjf0-si1027.mfc=//hostname/data/TIMIT/mfc/train/dr1/fcjf0/train-dr1-fc
-jf0-si1027.mfc[0,306]
-\end_layout
-
-\begin_layout Plain Layout
-
-train-dr1-fcjf0-si1657.mfc=//hostname/data/TIMIT/mfc/train/dr1/fcjf0/train-dr1-fc
-jf0-si1657.mfc[0,281]
-\end_layout
-
-\begin_layout Plain Layout
-
-train-dr1-fcjf0-si648.mfc=//hostname/data/TIMIT/mfc/train/dr1/fcjf0/train-dr1-fcj
-f0-si648.mfc[0,359]
-\end_layout
-
-\end_inset
-
-
-\end_layout
-
-\begin_layout Standard
-The SCP file for the PLP features is be similar but point to different physical
- files.
- Note that the logical root name in both SCP files is the same.
- 
-\end_layout
-
-\begin_layout Standard
-\begin_inset listings
-lstparams "basicstyle={\footnotesize}"
-inline false
-status open
-
-\begin_layout Plain Layout
-
-train-dr1-fcjf0-si1027.plp=//hostname/data/TIMIT/plp/train/dr1/fcjf0/train-dr1-fc
-jf0-si1027.plp[0,306]
-\end_layout
-
-\begin_layout Plain Layout
-
-train-dr1-fcjf0-si1657.plp=//hostname/data/TIMIT/plp/train/dr1/fcjf0/train-dr1-fc
-jf0-si1657.plp[0,281]
-\end_layout
-
-\begin_layout Plain Layout
-
-train-dr1-fcjf0-si648.plp=//hostname/data/TIMIT/plp/train/dr1/fcjf0/train-dr1-fcj
-f0-si648.plp[0,359]
-\end_layout
-
-\end_inset
-
-
-\end_layout
-
-\begin_layout Standard
-The MLF file also shares the logical name with both SCP files.
- In this 
-\end_layout
-
-\begin_layout Standard
-\begin_inset listings
-inline false
-status open
-
-\begin_layout Plain Layout
-
-#!MLF!# 
-\end_layout
-
-\begin_layout Plain Layout
-
-"train-dr1-fcjf0-si1027.rec"
-\end_layout
-
-\begin_layout Plain Layout
-
-0 200000 h#_s2 -136.655975 h# -589.680481 h#
-\end_layout
-
-\begin_layout Plain Layout
-
-200000 400000 h#_s3 -145.780716
-\end_layout
-
-\begin_layout Plain Layout
-
-400000 800000 h#_s4 -307.243774
-\end_layout
-
-\begin_layout Plain Layout
-
-800000 1200000 q_s2 -349.529327 q -897.429504 q
-\end_layout
-
-\begin_layout Plain Layout
-
-1200000 1500000 q_s3 -280.568817
-\end_layout
-
-\begin_layout Plain Layout
-
-1500000 1800000 q_s4 -267.331390
-\end_layout
-
-\begin_layout Plain Layout
-
-1800000 1900000 iy_s2 -76.825096 iy -673.892883 iy
-\end_layout
-
-\begin_layout Plain Layout
-
-1900000 2400000 iy_s3 -305.832458
-\end_layout
-
-\begin_layout Plain Layout
-
-2400000 2800000 iy_s4 -291.235352 
-\end_layout
-
-\end_inset
-
-
-\end_layout
-
-\begin_layout Standard
-Finally, it is important to note that in most speech recognition applications,
- the continuous-valued features are used as the inputs discrete categorical
- labels are used as the output.
- However, the HTKMLFReader just associates data with node names and is agnostic
- as to how this data is used.
- For example, an appropriate MLF file of speaker identity labels could be
- used to generate a one-hot vector of speaker identity features as an input
- to the network.
- 
-\end_layout
-
-\begin_layout Subsection
-LMSequenceReader
-\begin_inset Index idx
-status open
-
-\begin_layout Plain Layout
-LMSequenceReader
-\end_layout
-
-\end_inset
-
- 
-\end_layout
-
-\begin_layout Standard
-LMSequenceReader is a reader that reads text string.
- It is mostly often used for language modeling tasks.
- An example of its setup is as follows
-\end_layout
-
-\begin_layout Standard
-\begin_inset listings
-inline false
-status open
-
-\begin_layout Plain Layout
-
-  reader=[ 
-\end_layout
-
-\begin_layout Plain Layout
-
-    readerType=LMSequenceReader
-\end_layout
-
-\begin_layout Plain Layout
-
-    randomize=false
-\end_layout
-
-\begin_layout Plain Layout
-
-    nbruttineachrecurrentiter=10
-\end_layout
-
-\begin_layout Plain Layout
-
-    unk="<unk>"
-\end_layout
-
-\begin_layout Plain Layout
-
-    wordclass=$DataDir$
-\backslash
-wordclass.txt
-\end_layout
-
-\begin_layout Plain Layout
-
-    file=$DataDir$
-\backslash
-penntreebank.train.txt
-\end_layout
-
-\begin_layout Plain Layout
-
-\end_layout
-
-\begin_layout Plain Layout
-
-    labelIn=[ 
-\end_layout
-
-\begin_layout Plain Layout
-
-      labelDim=10000
-\end_layout
-
-\begin_layout Plain Layout
-
-\end_layout
-
-\begin_layout Plain Layout
-
-      beginSequence="</s>"
-\end_layout
-
-\begin_layout Plain Layout
-
-      endSequence="</s>"
-\end_layout
-
-\begin_layout Plain Layout
-
-    ] 
-\end_layout
-
-\begin_layout Plain Layout
-
-\end_layout
-
-\begin_layout Plain Layout
-
- ] 
-\end_layout
-
-\end_inset
-
-
-\end_layout
-
-\begin_layout Standard
-In this example, the LMSequenceReader has following parameters: 
-\end_layout
-
-\begin_layout Itemize
-
-\emph on
-randomize
-\emph default
-
-\begin_inset Index idx
-status open
-
-\begin_layout Plain Layout
-randomize
-\end_layout
-
-\end_inset
-
-: it is either None or Auto.
- This specifies the mode of whether doing sentence randomization of the
- whole corpus.
- 
-\end_layout
-
-\begin_layout Itemize
-
-\emph on
-nbruttsineachrecurrentiter
-\begin_inset Index idx
-status open
-
-\begin_layout Plain Layout
-nbruttsineachrecurrentiter
-\end_layout
-
-\end_inset
-
- 
-\emph default
-: this specifies the limit of the number of sentences in a minibatch.
- The reader arranges same-length input sentences, up to the specified limit,
- into each minibatch.
- For recurrent networks, trainer resets hidden layer activities only at
- the begining of sentences.
- Activities of hidden layers are carried over to the next minibatch if an
- end of sentence is not reached.
- Using multiple sentences in a minibatch can speed up training processes.
- 
-\end_layout
-
-\begin_layout Itemize
-
-\emph on
-unk
-\begin_inset Index idx
-status open
-
-\begin_layout Plain Layout
-unk
-\end_layout
-
-\end_inset
-
- :
-\emph default
- this specifies the symbol to represent unseen input symbols.
- Usually, this symbol is “<unk>”.
- Unseen words will be mapped to the symbol.
- 
-\end_layout
-
-\begin_layout Itemize
-
-\emph on
-wordclass
-\begin_inset Index idx
-status open
-
-\begin_layout Plain Layout
-wordclass
-\end_layout
-
-\end_inset
-
- :
-\emph default
- this specifies the word class information.
- This is used for class-based language modeling.
- An example of the class information is below.
- The first column is the word index.
- The second column is the number of occurances, the third column is the
- word, and the last column is the class id of the word.
- 
-\begin_inset listings
-inline false
-status open
-
-\begin_layout Plain Layout
-
-    0       42068      </s>    0
-\end_layout
-
-\begin_layout Plain Layout
-
-    1       50770      the     0
-\end_layout
-
-\begin_layout Plain Layout
-
-    2       45020      <unk>   0
-\end_layout
-
-\begin_layout Plain Layout
-
-    3       32481      N       0
-\end_layout
-
-\begin_layout Plain Layout
-
-    4       24400      of      0
-\end_layout
-
-\begin_layout Plain Layout
-
-    5       23638      to      0
-\end_layout
-
-\begin_layout Plain Layout
-
-    6       21196      a       0
-\end_layout
-
-\begin_layout Plain Layout
-
-    7       18000      in      1
-\end_layout
-
-\begin_layout Plain Layout
-
-    8       17474      and     1
-\end_layout
-
-\end_inset
-
-
-\end_layout
-
-\begin_layout Itemize
-
-\emph on
-file
-\begin_inset Index idx
-status open
-
-\begin_layout Plain Layout
-file
-\end_layout
-
-\end_inset
-
- : 
-\emph default
-the file contains text strings.
- An example is below
-\end_layout
-
-\begin_layout Standard
-\begin_inset listings
-inline false
-status open
-
-\begin_layout Plain Layout
-
-</s> pierre <unk> N years old will join the board as a nonexecutive director
- nov.
- N </s> 
-\end_layout
-
-\begin_layout Plain Layout
-
-</s> mr.
- <unk> is chairman of <unk> n.v.
- the dutch publishing group </s>  
-\end_layout
-
-\end_inset
-
-
-\end_layout
-
-\begin_layout Standard
-In this example you can also notice one sub-blocks named labelIn.
- 
-\end_layout
-
-\begin_layout Itemize
-
-\emph on
-labelIn
-\emph default
-
-\begin_inset Index idx
-status open
-
-\begin_layout Plain Layout
-labelIn
-\end_layout
-
-\end_inset
-
-: the section for input label.
- It contains the following setups 
-\end_layout
-
-\begin_deeper
-\begin_layout Itemize
-beginSequence – the sentence beginning symbol 
-\end_layout
-
-\begin_layout Itemize
-endSequence – the sentence ending symbol 
-\end_layout
-
-\begin_layout Itemize
-labelDim – the dimension of labels.
- This usually means the vocabulary size.
- 
-\end_layout
-
-\end_deeper
-\begin_layout Subsection
-LUSequenceReader
-\begin_inset Index idx
-status open
-
-\begin_layout Plain Layout
-LUSequenceReader
-\end_layout
-
-\end_inset
-
-
-\end_layout
-
-\begin_layout Standard
-LUSequenceReader is similar to SequenceReader.
- It however is used for language understanding tasks which have input and
- output strings that are different.
- An example of setting up LUSequenceReader is as follows
-\end_layout
-
-\begin_layout Standard
-\begin_inset listings
-inline false
-status open
-
-\begin_layout Plain Layout
-
-  reader=[ 
-\end_layout
-
-\begin_layout Plain Layout
-
-    readerType=LUSequenceReader 
-\end_layout
-
-\begin_layout Plain Layout
-
-    randomize=None
-\end_layout
-
-\begin_layout Plain Layout
-
-    wordContext=0:1:2
-\end_layout
-
-\begin_layout Plain Layout
-
-\end_layout
-
-\begin_layout Plain Layout
-
-    nbruttineachrecurrentiter=10
-\end_layout
-
-\begin_layout Plain Layout
-
-\end_layout
-
-\begin_layout Plain Layout
-
-    unk="<unk>"
-\end_layout
-
-\begin_layout Plain Layout
-
-    wordmap=$DataDir$
-\backslash
-inputmap.txt
-\end_layout
-
-\begin_layout Plain Layout
-
-    file=$DataDir$
-\backslash
-atis.train.IOB
-\end_layout
-
-\begin_layout Plain Layout
-
-\end_layout
-
-\begin_layout Plain Layout
-
-    labelIn=[ 
-\end_layout
-
-\begin_layout Plain Layout
-
-      usewordmap=true
-\end_layout
-
-\begin_layout Plain Layout
-
-\end_layout
-
-\begin_layout Plain Layout
-
-      beginSequence="BOS"
-\end_layout
-
-\begin_layout Plain Layout
-
-      endSequence="EOS"
-\end_layout
-
-\begin_layout Plain Layout
-
-      token=$DataDir$
-\backslash
-input.txt
-\end_layout
-
-\begin_layout Plain Layout
-
-    ] 
-\end_layout
-
-\begin_layout Plain Layout
-
-\end_layout
-
-\begin_layout Plain Layout
-
-    labels=[ 
-\end_layout
-
-\begin_layout Plain Layout
-
-      beginSequence="O"
-\end_layout
-
-\begin_layout Plain Layout
-
-      endSequence="O"
-\end_layout
-
-\begin_layout Plain Layout
-
-      token=$DataDir$
-\backslash
-output.txt
-\end_layout
-
-\begin_layout Plain Layout
-
-    ] 
-\end_layout
-
-\begin_layout Plain Layout
-
- ] 
-\end_layout
-
-\end_inset
-
-
-\end_layout
-
-\begin_layout Standard
-In this example, the LUSequenceReader has following parameters: 
-\end_layout
-
-\begin_layout Itemize
-
-\emph on
-wordContext
-\emph default
-
-\begin_inset Index idx
-status open
-
-\begin_layout Plain Layout
-wordContext
-\end_layout
-
-\end_inset
-
-: this specifies a context window.
- For example, wordContext=0:1:2 specifies a context window of 3.
- In this context window, it reads input at a current time, the next time
- and the time after the next time.
- Another example would be wordContext=0:-1.
- In such case, LUSequencReader reads a context window of 2 that consist
- of the current input and the immediate last input.
- .
-\end_layout
-
-\begin_layout Itemize
-
-\emph on
-randomize
-\emph default
-
-\begin_inset Index idx
-status open
-
-\begin_layout Plain Layout
-randomize
-\end_layout
-
-\end_inset
-
-: it is either None or Auto.
- This specifies the mode of whether doing sentence randomization of the
- whole corpus.
- 
-\end_layout
-
-\begin_layout Itemize
-
-\emph on
-nbruttsineachrecurrentiter
-\begin_inset Index idx
-status open
-
-\begin_layout Plain Layout
-nbruttsineachrecurrentiter
-\end_layout
-
-\end_inset
-
- 
-\emph default
-: this specifies the limit of the number of sentences in a minibatch.
- The reader arranges same-length input sentences, up to the specified limit,
- into each minibatch.
- For recurrent networks, trainer resets hidden layer activities only at
- the begining of sentences.
- Activities of hidden layers are carried over to the next minibatch if an
- end of sentence is not reached.
- Using multiple sentences in a minibatch can speed up training processes.
- 
-\end_layout
-
-\begin_layout Itemize
-
-\emph on
-unk
-\begin_inset Index idx
-status open
-
-\begin_layout Plain Layout
-unk
-\end_layout
-
-\end_inset
-
- :
-\emph default
- this specifies the symbol to represent unseen input symbols.
- Usually, this symbol is “<unk>”.
-\end_layout
-
-\begin_layout Itemize
-
-\emph on
-wordmap
-\emph default
-
-\begin_inset Index idx
-status open
-
-\begin_layout Plain Layout
-wordmap
-\end_layout
-
-\end_inset
-
-: this specifies a file that maps inputs to other inputs.
- This is useful if the user wants to map some inputs to unknown symbols.
- An example of the word mapping file is as follows
-\end_layout
-
-\begin_layout Standard
-\begin_inset listings
-inline false
-status open
-
-\begin_layout Plain Layout
-
- buy buy 
-\end_layout
-
-\begin_layout Plain Layout
-
- trans <unk> 
-\end_layout
-
-\end_inset
-
-
-\end_layout
-
-\begin_layout Itemize
-
-\emph on
-file
-\begin_inset Index idx
-status open
-
-\begin_layout Plain Layout
-file
-\end_layout
-
-\end_inset
-
-
-\emph default
-
-\begin_inset Index idx
-status open
-
-\begin_layout Plain Layout
-
-\end_layout
-
-\end_inset
-
-
-\emph on
- : 
-\emph default
-the file contains input and its labels.
- The last column is the label, and the other columns contain inputs.
- An example of training file is below.
- 
-\end_layout
-
-\begin_layout Standard
-\begin_inset listings
-inline false
-status open
-
-\begin_layout Plain Layout
-
- BOS O 
-\end_layout
-
-\begin_layout Plain Layout
-
- flight O 
-\end_layout
-
-\begin_layout Plain Layout
-
- from O 
-\end_layout
-
-\begin_layout Plain Layout
-
- charlotte B-fromloc.city_name 
-\end_layout
-
-\begin_layout Plain Layout
-
- to O 
-\end_layout
-
-\begin_layout Plain Layout
-
- las B-toloc.city_name 
-\end_layout
-
-\begin_layout Plain Layout
-
- vegas I-toloc.city_name 
-\end_layout
-
-\begin_layout Plain Layout
-
- EOS O
-\end_layout
-
-\end_inset
-
-
-\end_layout
-
-\begin_layout Standard
-In this example you can also notice two sub-blocks named features and labels.
- 
-\end_layout
-
-\begin_layout Itemize
-
-\emph on
-labelIn
-\emph default
-
-\begin_inset Index idx
-status open
-
-\begin_layout Plain Layout
-labelIn
-\end_layout
-
-\end_inset
-
-: the section for input label.
- It contains the following setups 
-\end_layout
-
-\begin_deeper
-\begin_layout Itemize
-usewordmap – [Ture, False] specifies if using word map to map input words
- to other input words.
- 
-\end_layout
-
-\begin_layout Itemize
-beginSequence – the sentence beginning symbol 
-\end_layout
-
-\begin_layout Itemize
-endSequence – the sentence ending symbol 
-\end_layout
-
-\begin_layout Itemize
-token – token file contains a list of input words.
- Their orders are not important.
-\end_layout
-
-\end_deeper
-\begin_layout Itemize
-
-\emph on
-label
-\emph default
-s
-\begin_inset Index idx
-status open
-
-\begin_layout Plain Layout
-labels
-\end_layout
-
-\end_inset
-
-: the section for output label.
- 
-\end_layout
-
-\begin_deeper
-\begin_layout Itemize
-token – token file contains a list of output labels.
- Their order is not important as long as the tokens are unique.
- 
-\end_layout
-
-\end_deeper
-\begin_layout Section
-Top-Level Commands
-\end_layout
-
-\begin_layout Standard
-Besides the 
-\emph on
-train
-\emph default
- command, CNTK supports a list of other top-level commands.
- We list all the top-level commands and corresponding parameters in this
- section.
- 
-\end_layout
-
-\begin_layout Subsection
-Train
-\begin_inset Index idx
-status open
-
-\begin_layout Plain Layout
-Train Command
-\end_layout
-
-\end_inset
-
- Command
-\end_layout
-
-\begin_layout Standard
-This command asks CNTK to train a model.
- The related parameters are:
-\end_layout
-
-\begin_layout Itemize
-reader
-\begin_inset Index idx
-status open
-
-\begin_layout Plain Layout
-reader
-\end_layout
-
-\end_inset
-
- – the reader configuration block used to determine how to load input data.
- We have covered this parameter block in previous sections.
-\end_layout
-
-\begin_layout Itemize
-SGD
-\begin_inset Index idx
-status open
-
-\begin_layout Plain Layout
-SGD
-\end_layout
-
-\end_inset
-
- – the SGD training setup.
-\end_layout
-
-\begin_layout Itemize
-NDLNetworkBuilder
-\begin_inset Index idx
-status open
-
-\begin_layout Plain Layout
-NDLNetworkBuilder
-\end_layout
-
-\end_inset
-
- – the NDL network builder configuration block.
-\end_layout
-
-\begin_layout Itemize
-simpleNetworkBuilder
-\begin_inset Index idx
-status open
-
-\begin_layout Plain Layout
-simpleNetworkBuilder
-\end_layout
-
-\end_inset
-
- – the simple network builder configuration block.
- 
-\end_layout
-
-\begin_layout Itemize
-cvReader
-\begin_inset Index idx
-status open
-
-\begin_layout Plain Layout
-cvReader
-\end_layout
-
-\end_inset
-
- – (optional) the reader configuration block for cross-validation data
-\end_layout
-
-\begin_layout Itemize
-makeMode
-\begin_inset Index idx
-status open
-
-\begin_layout Plain Layout
-makeMode
-\end_layout
-
-\end_inset
-
- – if true (default) the training will continue from whatever epoch interrupted.
- If false the training will restart from scratch.
-\end_layout
-
-\begin_layout Itemize
-numMBsToShowResult
-\begin_inset Index idx
-status open
-
-\begin_layout Plain Layout
-numMBsToShowResult
-\end_layout
-
-\end_inset
-
- – indicates after how many minibatches the intermediate results should
- be shown.
-\end_layout
-
-\begin_layout Subsection
-Adapt
-\begin_inset Index idx
-status open
-
-\begin_layout Plain Layout
-Adapt Command
-\end_layout
-
-\end_inset
-
- Command
-\end_layout
-
-\begin_layout Standard
-This command adapts an already trained model using KL divergence regularization.
- It is advised that all other adaptations should be carried out using MEL.
- The adapt command is very similar to the train command except that it carries
- two more parameters:
-\end_layout
-
-\begin_layout Itemize
-originalModelFileName – the file name of the model that will be adapted.
-\end_layout
-
-\begin_layout Itemize
-refNodeName – the name of the node in the computational network which will
- be used for KL divergence regularization.
-\end_layout
-
-\begin_layout Subsection
-Test
-\begin_inset Index idx
-status open
-
-\begin_layout Plain Layout
-Test Command
-\end_layout
-
-\end_inset
-
- or 
-\begin_inset Index idx
-status open
-
-\begin_layout Plain Layout
-Eval Command
-\end_layout
-
-\end_inset
-
-Eval Command
-\end_layout
-
-\begin_layout Standard
-This command evaluate/test a model for accuracy, usually with a test dataset.
- The related parameters are
-\end_layout
-
-\begin_layout Itemize
-reader
-\begin_inset Index idx
-status open
-
-\begin_layout Plain Layout
-reader
-\end_layout
-
-\end_inset
-
- – the reader configuration block to read the test data.
-\end_layout
-
-\begin_layout Itemize
-modelPath
-\begin_inset Index idx
-status open
-
-\begin_layout Plain Layout
-modelPath
-\end_layout
-
-\end_inset
-
- – the path to the model to be evaluated.
-\end_layout
-
-\begin_layout Itemize
-minibatchSize
-\begin_inset Index idx
-status open
-
-\begin_layout Plain Layout
-minibatchSize
-\end_layout
-
-\end_inset
-
- – the minibatch size to use when reading and processing the dataset.
-\end_layout
-
-\begin_layout Itemize
-epochSize
-\begin_inset Index idx
-status open
-
-\begin_layout Plain Layout
-epochSize
-\end_layout
-
-\end_inset
-
- – the size of dataset.
- Default is 0.
- The entire dataset will be evaluated if it's set to 0.
- 
-\end_layout
-
-\begin_layout Itemize
-numMBsToShowResult
-\begin_inset Index idx
-status open
-
-\begin_layout Plain Layout
-numMBsToShowResult
-\end_layout
-
-\end_inset
-
- – indicates after how many minibatches the intermediate results should
- be shown.
-\end_layout
-
-\begin_layout Itemize
-evalNodeNames
-\begin_inset Index idx
-status open
-
-\begin_layout Plain Layout
-evalNodeNames
-\end_layout
-
-\end_inset
-
- – an array of one or more node names to evaluate.
-\end_layout
-
-\begin_layout Subsection
-CV
-\begin_inset Index idx
-status open
-
-\begin_layout Plain Layout
-CV Command
-\end_layout
-
-\end_inset
-
-
-\end_layout
-
-\begin_layout Standard
-This command evaluates a series of models from different epochs on a development
- (or cross validation) set and displays the information of the best model.
- Besides the parameters used for the test command, this command also use
- the parameters
-\end_layout
-
-\begin_layout Itemize
-crossValidationInterval
-\begin_inset Index idx
-status open
-
-\begin_layout Plain Layout
-crossValidationInterval
-\end_layout
-
-\end_inset
-
- – the array of 3 integers identifying the starting epoch, epoch increment
- and final epoch to evaluate.
- For example, 3:2:9 means the models 3,5,7, and 9 will be evaluated.
-\end_layout
-
-\begin_layout Itemize
-sleepTimeBetweenRuns
-\begin_inset Index idx
-status open
-
-\begin_layout Plain Layout
-sleepTimeBetweenRuns
-\end_layout
-
-\end_inset
-
- – how many seconds to wait between runs.
- This is needed only if your GPU is too hot.
-\end_layout
-
-\begin_layout Subsection
-Write Command
-\begin_inset Index idx
-status open
-
-\begin_layout Plain Layout
-Write Command
-\end_layout
-
-\end_inset
-
-
-\end_layout
-
-\begin_layout Standard
-This command writes the value of an output node to a file.
- The related parameters are
-\end_layout
-
-\begin_layout Itemize
-reader
-\begin_inset Index idx
-status open
-
-\begin_layout Plain Layout
-reader
-\end_layout
-
-\end_inset
-
- – the reader configuration block to read the input data.
- 
-\end_layout
-
-\begin_layout Itemize
-writer
-\begin_inset Index idx
-status open
-
-\begin_layout Plain Layout
-writer
-\end_layout
-
-\end_inset
-
- – the writer configuration block to determine how to write the output data.
- If this value is not specified the outputPath parameter will be used.
- 
-\end_layout
-
-\begin_layout Itemize
-minibatchSize
-\begin_inset Index idx
-status open
-
-\begin_layout Plain Layout
-minibatchSize
-\end_layout
-
-\end_inset
-
- – the minibatch size to use when reading and processing the dataset.
-\end_layout
-
-\begin_layout Itemize
-epochSize
-\begin_inset Index idx
-status open
-
-\begin_layout Plain Layout
-epochSize
-\end_layout
-
-\end_inset
-
- – the size of dataset.
- Default is 0.
- The entire dataset will be evaluated if it's set to 0.
- 
-\end_layout
-
-\begin_layout Itemize
-modelPath
-\begin_inset Index idx
-status open
-
-\begin_layout Plain Layout
-modelPath
-\end_layout
-
-\end_inset
-
- – the path to the model to be used to compute the output.
-\end_layout
-
-\begin_layout Itemize
-outputPath
-\begin_inset Index idx
-status open
-
-\begin_layout Plain Layout
-outputPath
-\end_layout
-
-\end_inset
-
- – the path to the file to write the output in a text format.
- If the writer block exists this parameter will be ignored.
- Either outputPath or writer must exist.
-\end_layout
-
-\begin_layout Itemize
-outputNodeNames
-\begin_inset Index idx
-status open
-
-\begin_layout Plain Layout
-outputNodeNames
-\end_layout
-
-\end_inset
-
- – an array of one or more output node names to be written to a file.
-\end_layout
-
-\begin_layout Subsection
-Edit Command
-\begin_inset Index idx
-status open
-
-\begin_layout Plain Layout
-Edit Command
-\end_layout
-
-\end_inset
-
-
-\end_layout
-
-\begin_layout Standard
-This command executes a model editing language (MEL) script.
- We will describe MEL in detail in Chapter 
-\begin_inset CommandInset ref
-LatexCommand ref
-reference "chap:CNTK_Adv"
-
-\end_inset
-
-.
- Here we list the associated parameter blocks.
-\end_layout
-
-\begin_layout Itemize
-editPath
-\begin_inset Index idx
-status open
-
-\begin_layout Plain Layout
-editPath
-\end_layout
-
-\end_inset
-
- – the path to the MEL script to be executed.
-\end_layout
-
-\begin_layout Itemize
-ndlMacros
-\begin_inset Index idx
-status open
-
-\begin_layout Plain Layout
-ndlMacros
-\end_layout
-
-\end_inset
-
- – the path to the NDL macros file that will be loaded and used in the MEL
- script.
- 
-\end_layout
-
-\begin_layout Subsection
-SVD Command
-\begin_inset Index idx
-status open
-
-\begin_layout Plain Layout
-SVD Command
-\end_layout
-
-\end_inset
-
-
-\end_layout
-
-\begin_layout Standard
-This command conducts SVD decomposition for learnable parameters.
- For example:
-\end_layout
-
-\begin_layout Standard
-\begin_inset listings
-inline false
-status open
-
-\begin_layout Plain Layout
-
-svd=[
-\end_layout
-
-\begin_layout Plain Layout
-
-  action=SVD 
-\end_layout
-
-\begin_layout Plain Layout
-
-  modelPath=train
-\backslash
-lstm.model.67
-\end_layout
-
-\begin_layout Plain Layout
-
-  outputmodelPath=train
-\backslash
-lstm.model.svd
-\end_layout
-
-\begin_layout Plain Layout
-
-  SVDConfig=NodeConfigs 
-\end_layout
-
-\begin_layout Plain Layout
-
-] 
-\end_layout
-
-\end_inset
-
-Here we list the associated parameter blocks.
-\end_layout
-
-\begin_layout Itemize
-\begin_inset Index idx
-status open
-
-\begin_layout Plain Layout
-modelPath
-\end_layout
-
-\end_inset
-
-modelPath – specifies where to load the initial model 
-\end_layout
-
-\begin_layout Itemize
-\begin_inset Index idx
-status open
-
-\begin_layout Plain Layout
-outputmodelPath
-\end_layout
-
-\end_inset
-
-outputmodelPath – specifies where to save the revised model 
-\end_layout
-
-\begin_layout Itemize
-\begin_inset Index idx
-status open
-
-\begin_layout Plain Layout
-SVDConfig
-\end_layout
-
-\end_inset
-
-SVDConfig – a config file which specifies how the SVD is performed for different
- groups of nodes.
- This config is in a two-column format:
-\end_layout
-
-\begin_deeper
-\begin_layout Standard
-\begin_inset listings
-inline false
-status open
-
-\begin_layout Plain Layout
-
-<NodeNameRegex> <float>
-\end_layout
-
-\end_inset
-
-
-\end_layout
-
-\begin_layout Standard
-The first column is a regular expression which will match the node name
- in one group.
- The second column is a float indicating what percentage of SVD-energy will
- be kept after SVD, where SVD-energy is defined as the sum of singular values.
- For example, the config
-\end_layout
-
-\begin_layout Standard
-\begin_inset listings
-inline false
-status open
-
-\begin_layout Plain Layout
-
-LSTMoutput[1-3].Wx[ifco] 0.4 
-\end_layout
-
-\begin_layout Plain Layout
-
-LSTMoutput[1-3].Wh[ifco] 0.6
-\end_layout
-
-\end_inset
-
-
-\end_layout
-
-\begin_layout Standard
-will cause a more aggressive SVD (0.4) decomposition for the non-recurrent
- connections (from x to i,f,c,o gates) in LSTM and less aggressive SVD decomposi
-tion for recurrent connections (from h to i,f,c,o gates), where the parameter
- names are defined in the NDL.
-\end_layout
-
-\end_deeper
-\begin_layout Subsection
-Dumpnode Command
-\begin_inset Index idx
-status open
-
-\begin_layout Plain Layout
-DumpNode Command
-\end_layout
-
-\end_inset
-
-
-\end_layout
-
-\begin_layout Standard
-This command dumps the information of node(s) to an output file, which can
- also be accomplished in MEL with greater control.
- The related parameters are:
-\end_layout
-
-\begin_layout Itemize
-modelPath
-\begin_inset Index idx
-status open
-
-\begin_layout Plain Layout
-modelPath
-\end_layout
-
-\end_inset
-
- – the path to the model file containing the nodes to dump.
-\end_layout
-
-\begin_layout Itemize
-nodeName
-\begin_inset Index idx
-status open
-
-\begin_layout Plain Layout
-nodeName
-\end_layout
-
-\end_inset
-
- – the name of the node to be written to a file.
- If not specified all nodes will be dumped.
-\end_layout
-
-\begin_layout Itemize
-outputFile
-\begin_inset Index idx
-status open
-
-\begin_layout Plain Layout
-outputFile
-\end_layout
-
-\end_inset
-
- – the path to the output file.
- If not specified a file name will be automatically generated based on the
- modelPath.
- 
-\end_layout
-
-\begin_layout Itemize
-printValues
-\begin_inset Index idx
-status open
-
-\begin_layout Plain Layout
-printValues
-\end_layout
-
-\end_inset
-
- – determines whether to print the values associated with a node if the
- node's values are persisted in the model.
- Default is true.
-\end_layout
-
-\begin_layout Subsection
-WriteWordAndClass Command
-\begin_inset Index idx
-status open
-
-\begin_layout Plain Layout
-WriteWordAndClass Command
-\end_layout
-
-\end_inset
-
-
-\end_layout
-
-\begin_layout Standard
-This command reads the text training data, counts the number of occurrences
- of each each word in the training set, sorts the words in the descending
- order of the counts, gives each word a unique id, assign each word to a
- class, and generates a four column vocabulary file and a word-to-id mapping
- file to be used by the LMSequenceReader to train class-based language models.
- The related parameters are:
-\end_layout
-
-\begin_layout Itemize
-inputFile
-\begin_inset Index idx
-status open
-
-\begin_layout Plain Layout
-inputFile
-\end_layout
-
-\end_inset
-
- – the path to the text training file.
-\end_layout
-
-\begin_layout Itemize
-outputVocabFile
-\begin_inset Index idx
-status open
-
-\begin_layout Plain Layout
-outputVocabFile
-\end_layout
-
-\end_inset
-
- – the name of the generated four-column vocabulary file.
- The first column is the word id, the second column is the count of the
- word, the third column is the word, and the fourth column is the class
- id.
-\end_layout
-
-\begin_layout Itemize
-outputWord2Cls
-\begin_inset Index idx
-status open
-
-\begin_layout Plain Layout
-outputWord2Cls
-\end_layout
-
-\end_inset
-
- – the path to the generated word-to-class mapping file.
- 
-\end_layout
-
-\begin_layout Itemize
-outputCls2Index
-\begin_inset Index idx
-status open
-
-\begin_layout Plain Layout
-outputCls2Index
-\end_layout
-
-\end_inset
-
- – the path to the generated class-to-wordId mapping file.
-\end_layout
-
-\begin_layout Itemize
-vocabSize
-\begin_inset Index idx
-status open
-
-\begin_layout Plain Layout
-vocabSize
-\end_layout
-
-\end_inset
-
- – the desired vocabulary size.
- 
-\end_layout
-
-\begin_layout Itemize
-nbrClass
-\begin_inset Index idx
-status open
-
-\begin_layout Plain Layout
-nbrClass
-\end_layout
-
-\end_inset
-
- – the desired number of classes .
-\end_layout
-
-\begin_layout Itemize
-cutoff
-\begin_inset Index idx
-status open
-
-\begin_layout Plain Layout
-cutoff
-\end_layout
-
-\end_inset
-
- – the cutoff count.
- When a word's count is below or equal to this value the word will be treated
- as <unk>.
- Default is 2.
- Note that this parameter is used only if the desired vocabulary size is
- larger than the actual number of words exist in the training set.
-\end_layout
-
-\begin_layout Subsection
-CreateLabelMap Command
-\begin_inset Index idx
-status open
-
-\begin_layout Plain Layout
-CreateLabelMap Command
-\end_layout
-
-\end_inset
-
-
-\end_layout
-
-\begin_layout Standard
-Often it is easy to manually craft the label mapping file.
- Sometimes, however, you would prefer to have the label mapping file generated
- automatically which is the purpose of the CreateLabelMap command.
- Currently UCIFastReader is the only reader that supports this action.
- The related parameters are
-\end_layout
-
-\begin_layout Itemize
-section
-\begin_inset Index idx
-status open
-
-\begin_layout Plain Layout
-section
-\end_layout
-
-\end_inset
-
- – the parameter block name (usually a train block) which has the reader
- sub-block that will be used to generate the label mapping file.
- The generated label mapping file will be saved to the labelMappingFile
- specified in the reader sub-block of this parameter block.
- 
-\end_layout
-
-\begin_layout Itemize
-minibatchSize
-\begin_inset Index idx
-status open
-
-\begin_layout Plain Layout
-minibatchSize
-\end_layout
-
-\end_inset
-
- – the minibatch size to use when creating the label mapping file.
-\end_layout
-
-\begin_layout Section
-Plot Command
-\begin_inset Index idx
-status open
-
-\begin_layout Plain Layout
-Plot Command
-\end_layout
-
-\end_inset
-
-
-\end_layout
-
-\begin_layout Standard
-This command loads a given computation network and describes the network
- topology (usually a DAG) using the DOT (http://www.graphviz.org/doc/info/lang.html
-) language.
- It can also optionally call a third-part tool (http://www.graphviz.org/Documentat
-ion/dotguide.pdf) to render the network topology.
- Note that many DOT rendering tools are optimized for DAG, and the rendered
- graph becomes quite messy if the network structure is non-DAG.
- The non-DAG structure is usually caused by the use of delay node.
- In this case, this command will treat all the delay nodes as leaf nodes.
- 
-\end_layout
-
-\begin_layout Standard
-The related parameters of this command are: 
-\end_layout
-
-\begin_layout Itemize
-modelPath
-\begin_inset Index idx
-status open
-
-\begin_layout Plain Layout
-modelPath
-\end_layout
-
-\end_inset
-
- – the path to the computation network.
- 
-\end_layout
-
-\begin_layout Itemize
-outputDOTFile
-\begin_inset Index idx
-status open
-
-\begin_layout Plain Layout
-outputdotFile
-\end_layout
-
-\end_inset
-
- – the path to the output DOT file.
- If user does not specify it, ${modelPath}.dot will be assumed.
-\end_layout
-
-\begin_layout Standard
-Optionally, if uses want to convert the dot description to a figure, he
- or she needs to specify the following parameters: 
-\end_layout
-
-\begin_layout Itemize
-outputFile
-\begin_inset Index idx
-status open
-
-\begin_layout Plain Layout
-outputfile
-\end_layout
-
-\end_inset
-
- – the path to the output figure.
- 
-\end_layout
-
-\begin_layout Itemize
-renderCmd
-\begin_inset Index idx
-status open
-
-\begin_layout Plain Layout
-renderCmd
-\end_layout
-
-\end_inset
-
- – A string indicates how the third party tool is used to convert from a
- DOT file to a figure.
- For example, if graphviz is used, the RenderCmd can be written as 
-\end_layout
-
-\begin_deeper
-\begin_layout Standard
-\begin_inset listings
-inline false
-status open
-
-\begin_layout Plain Layout
-
-RenderCmd="d:
-\backslash
-Tools
-\backslash
-graphviz
-\backslash
-bin
-\backslash
-dot.exe -Tjpg <IN> -o<OUT>"
-\end_layout
-
-\end_inset
-
-
-\end_layout
-
-\begin_layout Standard
-where the plot command will substitute “<IN> “ with the outputDOTFile command
- parameters and “<OUT>” with the outputFile command parameters; -Tjpg indicates
- a jpg file format is selected.
- 
-\end_layout
-
-\end_deeper
-\begin_layout Standard
-Here is a complete example:
-\end_layout
-
-\begin_layout Standard
-\begin_inset listings
-inline false
-status open
-
-\begin_layout Plain Layout
-
-command=topoplot     
-\end_layout
-
-\begin_layout Plain Layout
-
-    
-\end_layout
-
-\begin_layout Plain Layout
-
-topoplot=[
-\end_layout
-
-\begin_layout Plain Layout
-
-  action=plot
-\end_layout
-
-\begin_layout Plain Layout
-
-  modelPath= train
-\backslash
-lstm.model.0 
-\end_layout
-
-\begin_layout Plain Layout
-
-  outputdotFile=train
-\backslash
-lstm.model.dot # this specifies the dot file to output         
-\end_layout
-
-\begin_layout Plain Layout
-
-  # if user does not specify this, it will be ${modelPath}.dot         
-\end_layout
-
-\begin_layout Plain Layout
-
-  outputfile=train
-\backslash
-lstm.model.jpg  # this specifies the rendered image
-\end_layout
-
-\begin_layout Plain Layout
-
-  RenderCmd="d:
-\backslash
-Tools
-\backslash
-graphviz
-\backslash
-bin
-\backslash
-dot.exe  -Tjpg   <IN> -o<OUT>"         
-\end_layout
-
-\begin_layout Plain Layout
-
-  # if RenderCmd is specified, CNTK will call the plot command after replacing
-         
-\end_layout
-
-\begin_layout Plain Layout
-
-  # <IN> with ${outputdotFile} and <OUT> with ${outputfile}     
-\end_layout
-
-\begin_layout Plain Layout
-
-] 
-\end_layout
-
-\end_inset
-
-
-\end_layout
-
-\begin_layout Section
-ConvertDBN Command
-\begin_inset Index idx
-status open
-
-\begin_layout Plain Layout
-ConvertDBN Command
-\end_layout
-
-\end_inset
-
-
-\end_layout
-
-\begin_layout Standard
-This command is used to convert a model generated by Microsoft's dbn.exe
- tool to a CNTK model.
- This command is useful when you want to compare the performance of these
- two tools (dbn.exe only supports simple fully connected deep neural networks),
- port existing models trained with dbn.exe to CNTK, or if you want to use
- the RBM pre-training which is available in dbn.exe but not in CNTK right
- now.
- The related parameters are
-\end_layout
-
-\begin_layout Itemize
-modelPath
-\begin_inset Index idx
-status open
-
-\begin_layout Plain Layout
-modelPath
-\end_layout
-
-\end_inset
-
- – the full path of the generated CNTK model.
- 
-\end_layout
-
-\begin_layout Itemize
-dbnModelPath
-\begin_inset Index idx
-status open
-
-\begin_layout Plain Layout
-dbnModelPath
-\end_layout
-
-\end_inset
-
- – the full path of the model to be converted.
-\end_layout
-
-\begin_layout Section
-Additional Top-Level Configurations
-\end_layout
-
-\begin_layout Standard
-Besides commands, there are several top-level configurations that you can
- set.
-\end_layout
-
-\begin_layout Subsection
-Stderr
-\begin_inset Index idx
-status open
-
-\begin_layout Plain Layout
-Stderr
-\end_layout
-
-\end_inset
-
-
-\end_layout
-
-\begin_layout Standard
-All logging information in CNTK is sent to standard error, and will appear
- on the console screen.
- You can redirect the logging information to a file with the stderr parameter.
- The value of the stderr parameter defines the folder and the prefix of
- the log file.
- The suffix is determined by the command block executed.
- For example, if you set
-\end_layout
-
-\begin_layout Standard
-\begin_inset listings
-inline false
-status open
-
-\begin_layout Plain Layout
-
-stderr=c:
-\backslash
-cntk
-\backslash
-log
-\backslash
-cntk
-\end_layout
-
-\end_inset
-
-and the command block mnistTrain is to be executed then the full log file
- name will be c:
-\backslash
-cntk
-\backslash
-log
-\backslash
-cntk_mnistTrain.log.
- It is important to note that this file is overwritten on subsequent executions
- if the stderr parameter and the command being run are identical.
-\end_layout
-
-\begin_layout Subsection
-DeviceId
-\begin_inset Index idx
-status open
-
-\begin_layout Plain Layout
-deviceId
-\end_layout
-
-\end_inset
-
-
-\end_layout
-
-\begin_layout Standard
-CNTK supports CPU and GPU computation.
- Users can determine what device to use by setting the deviceId papameter.
- The possible values are
-\end_layout
-
-\begin_layout Itemize
-auto: choose the best device available.If multiple GPUs are available, it
- will choose the fastest, least busy GPU.
- If no usable GPUs can be found CPU will be used.
-\end_layout
-
-\begin_layout Itemize
-cpu or -1: use the CPU for all computation
-\end_layout
-
-\begin_layout Itemize
-a non-negative integer: use the GPU identified by this number to carry out
- all computation.
-\end_layout
-
-\begin_layout Itemize
-all : use all the available GPU devices (currently this flag is not supported)
-\end_layout
-
-\begin_layout Subsection
-Precision
-\begin_inset Index idx
-status open
-
-\begin_layout Plain Layout
-Precision
-\end_layout
-
-\end_inset
-
-
-\end_layout
-
-\begin_layout Standard
-The precision of the floating point values determines the tradeoff between
- the numerical accuracy and the training and testing speed.
- In CNTK the precision is specified at the top-level as
-\end_layout
-
-\begin_layout Standard
-\begin_inset listings
-inline false
-status open
-
-\begin_layout Plain Layout
-
-precision=float
-\end_layout
-
-\end_inset
-
-
-\end_layout
-
-\begin_layout Standard
-The valid values are float (default) and double.
- For most experiments you should use float since it's significantly faster,
- esp.
- when running under GPUs.
- To run gradient check you should set precision to double.
-\end_layout
-
-\begin_layout Subsection
-NumCPUThreads
-\begin_inset Index idx
-status open
-
-\begin_layout Plain Layout
-NumCPUThreads
-\end_layout
-
-\end_inset
-
-
-\end_layout
-
-\begin_layout Standard
-The NumCPUThreads parameter determines the maximum CPU threads used for
- CPU math operations.
- In CNTK it is specified at the top-level as
-\end_layout
-
-\begin_layout Standard
-\begin_inset listings
-inline false
-status open
-
-\begin_layout Plain Layout
-
-NumCPUThreads=4
-\end_layout
-
-\end_inset
-
-
-\end_layout
-
-\begin_layout Standard
-By default the value is 0, which means using what ever number of threads
- determined by MKL, ACML, or OpenMP.
- If a positive number is specified, the number of threads will not be larger
- than the value specified and the number of hardware concurrency.
- If a negative number is specified, the actual number of thread will be
- the sum of the number of hardware concurrency and this value floored at
- 1.
-\end_layout
-
-\begin_layout Subsection
-TraceLevel
-\begin_inset Index idx
-status open
-
-\begin_layout Plain Layout
-traceLevel
-\end_layout
-
-\end_inset
-
-
-\end_layout
-
-\begin_layout Standard
-The traceLevel parameter is uniformly used by the code in CNTK to specify
- how much extra output (verbosity) is desired as in
-\end_layout
-
-\begin_layout Standard
-\begin_inset listings
-inline false
-status open
-
-\begin_layout Plain Layout
-
-traceLevel=0 # larger values mean more output
-\end_layout
-
-\end_inset
-
-The default value is 0 and specifies minimal output.
- The higher the number the more output can be expected.
- Currently 0 (limited output), 1 (medium ouput) and 2 (verbose output) are
- the only values supported.
-\end_layout
-
-\begin_layout Section
-Advanced Command Line Parsing Rules
-\end_layout
-
-\begin_layout Standard
-Here we describe CNTK command line parsing rules.
- As described above, CNTK consists of a number of components to complete
- a task.
- Most of these components need some configuration information available
- in order to function, and these configuration parameters are provided through
- configuration files in CNTK.
-\end_layout
-
-\begin_layout Standard
-Configuration files are collections of name-value pairs.
- The configuration data can be one of the following types:
-\end_layout
-
-\begin_layout Itemize
-Simple: a single value is assigned to the configuration parameter.
- For example, deviceId=auto.
-\end_layout
-
-\begin_layout Itemize
-Array: a configuration parameter is assigned an array of values which need
- not be of a uniform type.
- ':' is the default separator for arrays.
- The separator may be changed by enclosing the array values in parenthesis
- and placing the new separator character immediately following the open
- parenthesis.
- The '*' character allows a particular value to be repeated multiple times
- in the array.
- For example, minibatchSize=256:512:512:512:1024 equals to minibatchSize=256:512
-*3:1024.
-\end_layout
-
-\begin_layout Itemize
-Set: parameter sets contain sets of configuration parameters of any type.
- Parameter sets can be nested.
- The default separator for parameter sets is ';' if multiple items are included
- on one line.
- Line separators also serve as separators for items.
- For example, 
-\end_layout
-
-\begin_layout Standard
-\begin_inset listings
-inline false
-status open
-
-\begin_layout Plain Layout
-
-block1=[id=1;size=256]
-\end_layout
-
-\begin_layout Plain Layout
-
-\end_layout
-
-\begin_layout Plain Layout
-
-block2=[
-\end_layout
-
-\begin_layout Plain Layout
-
-  subblock=[string="hi";num=5] 
-\end_layout
-
-\begin_layout Plain Layout
-
-  value=1e-10 
-\end_layout
-
-\begin_layout Plain Layout
-
-  array=10:"this is a test":1.25
-\end_layout
-
-\begin_layout Plain Layout
-
-]
-\end_layout
-
-\end_inset
-
-
-\end_layout
-
-\begin_layout Standard
-In CNTK, configuration files are organized in a hierarchical fashion.
- The actual data values are not evaluated until a CNTK component requests
- the value.
- When a value is requested by a component, CNTK will search inside the component
- block first.
- If the value is not found, it will continue looking in the parent and grandpare
-nt parameter set until the parameter is found, or the top level of the configura
-tion hierarchy is reached without a match.
- This allows the share of the same parameter values easier across different
- blocks.
-\end_layout
-
-\begin_layout Standard
-As we mentioned earlier, to run CNTK you need to specify the configuration
- file in the command line as 
-\end_layout
-
-\begin_layout Standard
-\begin_inset listings
-inline false
-status open
-
-\begin_layout Plain Layout
-
-cntk configFile=yourExp.config
-\end_layout
-
-\end_inset
-
-
-\end_layout
-
-\begin_layout Standard
-This will load the requested configuration file, and execute any command
- block listed in the command parameters in the configuration file.
-\end_layout
-
-\begin_layout Subsection
-Commands and Actions
-\end_layout
-
-\begin_layout Standard
-There must be a top-level command parameter, which defines the commands
- (separated with ':') that will be executed in the configuration file.
- Each command references a command block in the file, which must contain
- an action parameter defining the operation that block will perform.
- For example the following command will execute the mnistTrain block, which
- executes the train action, followed by the mnistTest block, which evaluates
- the model.
-\end_layout
-
-\begin_layout Standard
-\begin_inset listings
-inline false
-status open
-
-\begin_layout Plain Layout
-
-command=mnistTrain:mnistTest 
-\end_layout
-
-\begin_layout Plain Layout
-
-\end_layout
-
-\begin_layout Plain Layout
-
-mnistTrain=[ 
-\end_layout
-
-\begin_layout Plain Layout
-
-  action=train 
-\end_layout
-
-\begin_layout Plain Layout
-
-  ...
-\end_layout
-
-\begin_layout Plain Layout
-
-] 
-\end_layout
-
-\begin_layout Plain Layout
-
-\end_layout
-
-\begin_layout Plain Layout
-
-mnistTest=[ 
-\end_layout
-
-\begin_layout Plain Layout
-
-  action=eval 
-\end_layout
-
-\begin_layout Plain Layout
-
-  ...
-\end_layout
-
-\begin_layout Plain Layout
-
-] 
-\end_layout
-
-\end_inset
-
-
-\end_layout
-
-\begin_layout Subsection
-Configuration Overloads In the Command Line
-\begin_inset Index idx
-status open
-
-\begin_layout Plain Layout
-Command Line
-\end_layout
-
-\end_inset
-
-
-\end_layout
-
-\begin_layout Standard
-It is common to have a configuration that can be used as a base configuration,
- and modify only a few parameters for each experimental run.
- This can be done in a few different ways, one of which is to override settings
- on the command line.
- For example, to override the model file path, one can simply modify the
- command line as follows: 
-\end_layout
-
-\begin_layout Standard
-\begin_inset listings
-inline false
-status open
-
-\begin_layout Plain Layout
-
-cntk configFile=yourExp.config stderr=c:
-\backslash
-temp
-\backslash
-newpath
-\end_layout
-
-\end_inset
-
-
-\end_layout
-
-\begin_layout Standard
-This will override the current setting for stderr, which is defined at the
- root level of the configuration file, with the new value.
- If a parameter inside a command block needs to be modified, the block also
- needs to be specified.
- For example, I can change the minibatchSize for an experiment in the command
- line as
-\end_layout
-
-\begin_layout Standard
-\begin_inset listings
-inline false
-status open
-
-\begin_layout Plain Layout
-
-cntk configFile=yourExp.config mnistTrain=[minibatchSize=256] 
-\end_layout
-
-\end_inset
-
-or modify the data file used for an experiment as
-\end_layout
-
-\begin_layout Standard
-\begin_inset listings
-inline false
-status open
-
-\begin_layout Plain Layout
-
-cntk configFile=yourExp.config mnistTrain=[reader=[file=mynewfile.txt]] 
-\end_layout
-
-\end_inset
-
-
-\end_layout
-
-\begin_layout Subsection
-Layered Configuration Files
-\begin_inset Index idx
-status open
-
-\begin_layout Plain Layout
-Layered Configuration Files
-\end_layout
-
-\end_inset
-
-
-\end_layout
-
-\begin_layout Standard
-Instead of overriding some parts of a configuration file using command line
- parameters, one can also specify multiple configuration files, where the
- latter files override the earlier ones.
- This allows a user to have a 
-\emph on
-master
-\emph default
- configuration file, and then specify, in a separate configuration file,
- which parameters of the master they would like to override for a given
- run of CNTK.
- This can be accomplished by either specifying a '+' separated list of configura
-tion files, or by using the "configFile=" tag multiple times.
- The following are equivalent.
-\end_layout
-
-\begin_layout Standard
-\begin_inset listings
-inline false
-status open
-
-\begin_layout Plain Layout
-
-cntk configFile=yourExp1.config+yourExp2.config 
-\end_layout
-
-\begin_layout Plain Layout
-
-cntk configFile=yourExp1.config configFile=yourExp2.config 
-\end_layout
-
-\end_inset
-
-
-\end_layout
-
-\begin_layout Standard
-If yourExp2.config only contains the string "mnistTrain=[reader=[file=mynewfile.tx
-t]]", then both of these commands would be equivalent to: 
-\end_layout
-
-\begin_layout Standard
-\begin_inset listings
-inline false
-status open
-
-\begin_layout Plain Layout
-
-cntk configFile=yourExp1.config mnistTrain=[reader=[file=mynewfile.txt]] 
-\end_layout
-
-\end_inset
-
-
-\end_layout
-
-\begin_layout Standard
-Note that the value of a variable is always determined by the last time
- it is assigned.
- It is also possible to mix command-line parameters, and layered configuration
- files, in arbitrary combinations.
- For example,
-\end_layout
-
-\begin_layout Standard
-\begin_inset listings
-inline false
-status open
-
-\begin_layout Plain Layout
-
-cntk configFile=yourExp1.config+yourExp2.config var1=value configFile=yourExp3.conf
-ig 
-\end_layout
-
-\end_inset
-
-would process these configuration parameters in the order they appear on
- the command line and whatever value assigned last is the value used.
-\end_layout
-
-\begin_layout Standard
-In addition being able to specify multiple configuration files at the command
- line, a user can 
-\emph on
-include
-\emph default
- one configuration file within another.
-  For example, if the first line of yourExp2.config was
-\end_layout
-
-\begin_layout Standard
-\begin_inset listings
-inline false
-status open
-
-\begin_layout Plain Layout
-
-include=yourExp1.config
-\end_layout
-
-\end_inset
-
-then simply running 
-\end_layout
-
-\begin_layout Standard
-\begin_inset listings
-inline false
-status open
-
-\begin_layout Plain Layout
-
-cntk configFile=yourExp2.config
-\end_layout
-
-\end_inset
-
-would be equivalent to running 
-\end_layout
-
-\begin_layout Standard
-\begin_inset listings
-inline false
-status open
-
-\begin_layout Plain Layout
-
-cntk configFile=yourExp1.config+yourExp2.config
-\end_layout
-
-\end_inset
-
-where in this latter case, yourExp2.config doesn't contain the 
-\emph on
-include
-\emph default
- statement.
-  Note that these 
-\emph on
-include
-\emph default
- statements can appear anywhere inside a configuration file; wherever the
- include statement appears, that is where the specified configuration file
- will be 
-\emph on
-included
-\emph default
-.
-  Including a configuration file is equivalent to pasting the contents of
- that file at the location of the include statement.
- Include statements are resolved recursively (using a depth-first search),
- meaning that if yourExpA.config includes yourExpB.config, and yourExpB.config
- includes yourExpC.config, then the full chain will be resolved, and yourExpC.conf
-ig will effectively be included in yourExpA.config.
-  If a configuration file is included multiple times (eg, 'A' includes 'B'
- and 'C', and 'B' also includes 'C'), then it will effectively only be included
- the first time it is encountered.
-\end_layout
-
-\begin_layout Subsection
-Stringize Variables
-\begin_inset Index idx
-status open
-
-\begin_layout Plain Layout
-Stringize Variables
-\end_layout
-
-\end_inset
-
-
-\end_layout
-
-\begin_layout Standard
-While layered configuration files allow users to reuse configuration files
- across experiments, this can still be a cumbersome process.
- For each experiment, a user might have to override several parameters,
- some of which might be long file paths (eg, 'stderr', 'modelPath', 'file',
- etc).
- The "stringize" functionality can make this process much easier.
- It allows a user to specify configuration like the following: 
-\end_layout
-
-\begin_layout Standard
-\begin_inset listings
-inline false
-status open
-
-\begin_layout Plain Layout
-
-command=SpeechTrain 
-\end_layout
-
-\begin_layout Plain Layout
-
-\end_layout
-
-\begin_layout Plain Layout
-
-stderr=$Root$
-\backslash
-$RunName$.log 
-\end_layout
-
-\begin_layout Plain Layout
-
-\end_layout
-
-\begin_layout Plain Layout
-
-speechTrain=[ 
-\end_layout
-
-\begin_layout Plain Layout
-
-  modelPath=$Root$
-\backslash
-$RunName$.cn 
-\end_layout
-
-\begin_layout Plain Layout
-
-\end_layout
-
-\begin_layout Plain Layout
-
-  SGD=[ 
-\end_layout
-
-\begin_layout Plain Layout
-
-	reader=[ 
-\end_layout
-
-\begin_layout Plain Layout
-
-	  features=[ 
-\end_layout
-
-\begin_layout Plain Layout
-
-  	  type=Real 
-\end_layout
-
-\begin_layout Plain Layout
-
-  	  dim=$DataSet1_Dim$ 
-\end_layout
-
-\begin_layout Plain Layout
-
-  	  file=$DataSet1_Features$ 
-\end_layout
-
-\begin_layout Plain Layout
-
-	  ]
-\end_layout
-
-\begin_layout Plain Layout
-
-    ]
-\end_layout
-
-\begin_layout Plain Layout
-
-  ]
-\end_layout
-
-\begin_layout Plain Layout
-
-] 
-\end_layout
-
-\end_inset
-
-
-\end_layout
-
-\begin_layout Standard
-Here, "Root","RunName", "DataSet1_Dim", and "DataSet1_Features" are variables
- specified elsewhere in the configuration (at a scope visible from the point
- at which they are used).
- When interpreting this configuration file, the parser would replace every
- string of the form "$VarName$" with the string "VarValue", where "VarValue"
- represents the value of the variable called "VarName".
- The variable resolution process is recursive; for example, if A=$B$, B=$C$,
- and C=HelloWorld.txt, then A would be resolved as "HelloWorld.txt".
- Please make sure there is no reference loop in your configuration file.
- Otherwise the parser will go into infinite loop at this moment.
-\end_layout
-
-\begin_layout Standard
-Notice that because it is equivalent for a user to specify the value of
- a variable in a configuration file vs.
- at the command line, the values for these variables can be specified in
- either location.
- Recall that the value of a variable is determined by the last time it is
- assigned, whether that happens to be in a configuration file, or on the
- command line.
- Thus, if "Root" is defined in config1.txt, but overridden at the command-line,
- then the value specified at the command-line would be the one used to resolve
- instances of $Root$ in configFile1.txt.
- One useful feature is that if 'stderr' or 'modelPath' point to directories
- which do not exist, these directories will be created by CNTK; this allows
- you to specify something like: "stderr=$Root$
-\backslash
-$RunName$
-\backslash
-$RunName$.log", even if the directory "$Root$
-\backslash
-$RunName$" doesn't exist.
- 
-\end_layout
-
-\begin_layout Subsection
-Default, Repeated Values, and Comments
-\end_layout
-
-\begin_layout Standard
-Most parameters in configuration files have a default value which will be
- used if no configuration value is specified.
- If there is no default value and the value cannot be found in a search,
- an exception will be displayed and the program will exit.
-\end_layout
-
-\begin_layout Standard
-If a parameter name is specified more than once, the last value set to that
- value is the one that will be maintained.
- The only exception to this is in parameter sets, which are surrounded by
- '[' square braces ']', in these cases the values inside the braces are
- considered to be a parameter set, and will be added to the currently existing
- parameter set.
- For example:
-\end_layout
-
-\begin_layout Standard
-\begin_inset listings
-inline false
-status open
-
-\begin_layout Plain Layout
-
-params=[a=1;b=2;c=3]
-\end_layout
-
-\begin_layout Plain Layout
-
-params=[c=5;d=6;e=7]
-\end_layout
-
-\end_inset
-
-is effectively equal to:
-\end_layout
-
-\begin_layout Standard
-\begin_inset listings
-inline false
-status open
-
-\begin_layout Plain Layout
-
-params=[a=1;b=2;c=5;d=6;e=7]
-\end_layout
-
-\end_inset
-
-
-\end_layout
-
-\begin_layout Standard
-Note that this 
-\emph on
-append
-\emph default
- processing is NOT used for array elements, and the entire array will be
- replaced if it is set multiple times.
-\end_layout
-
-\begin_layout Standard
-The '#' character signifies the beginning of a comment, everything that
- occurs after the '#' is ignored.
- The '#' must be preceded by whitespace or be at the beginning of the line
- to be interpreted as a comment.
- The following is valid comment
-\end_layout
-
-\begin_layout Standard
-\begin_inset listings
-inline false
-status open
-
-\begin_layout Plain Layout
-
-stderr=c:
-\backslash
-cntk
-\backslash
-log
-\backslash
-cntk # "_mnistTrain_mnistTest.log" 
-\end_layout
-
-\end_inset
-
-
-\end_layout
-
-\begin_layout Standard
-The following is an example of a value that will not be interpreted as a
- comment.
- It sets a parameter 
-\begin_inset Quotes eld
-\end_inset
-
-var
-\begin_inset Quotes erd
-\end_inset
-
- to infinity as the '#' in '1#INF' is not a comment marker
-\end_layout
-
-\begin_layout Standard
-\begin_inset listings
-inline false
-status open
-
-\begin_layout Plain Layout
-
-var=1#INF
-\end_layout
-
-\end_inset
-
-
-\end_layout
-
-\end_body
-\end_document
->>>>>>> 4684e136
+\end_document