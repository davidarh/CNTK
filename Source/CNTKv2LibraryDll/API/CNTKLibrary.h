--- conflicted
+++ resolved
@@ -2547,7 +2547,7 @@
                                                      std::unordered_set<Variable>& replacedPlaceholders);
 
     protected:
-        static bool ValidateOrUpdateOutput(const Variable& output, const Variable& newOutput, bool alwaysUpdate);
+        /*static*/ bool ValidateOrUpdateOutput(const Variable& output, const Variable& newOutput, bool alwaysUpdate) const;
 
     private:
 
@@ -2591,17 +2591,6 @@
         // Disallow copy and move construction and assignment
         Function(const Function&) = delete; Function(Function&&) = delete; Function& operator=(const Function&) = delete; Function& operator=(Function&&) = delete;
 
-<<<<<<< HEAD
-    protected:
-        ///
-        /// Protected constructor for derived 'Function' types to specify the actual input and output variables for the (primitive) Function instance.
-        ///
-        CNTK_API Function(const std::vector<Variable>& inputs, const std::vector<Variable>& outputs, Dictionary&& functionConfig, const std::wstring& name = L"", const std::wstring& uid = Internal::GenerateUid(L"UserDefinedFunction"));
-
-        /// Restores the state of the 'this' function in place using the provided dictionary.
-        /// Structurally, 'this' function graph has to be identical to the state captured in the dictionary.
-        CNTK_API virtual void RestoreFromCheckpoint(const Dictionary& dictionary);
-
     public: // public so that we can call it from PrimitiveFunction::GetOutputVariables()
         ///
         /// Helpers to inject the node name into error messages.
@@ -2633,8 +2622,6 @@
             auto formatString = std::string("%S: ") + format;
             ThrowFormatted<std::invalid_argument>(formatString.c_str(), DiagnosticsName().c_str(), std::forward<_Types>(_Args)...);
         }
-=======
->>>>>>> cbf1678c
     private:
 
         CNTK_API Function(const std::vector<Variable>& inputs, const std::vector<Variable>& outputs, Dictionary&& functionConfig, const FunctionPtr& rootFunction, const std::wstring& name, const std::wstring& uid);
