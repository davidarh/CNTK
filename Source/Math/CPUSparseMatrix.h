--- conflicted
+++ resolved
@@ -118,13 +118,10 @@
     void SetMatrixFromCSCFormat(const CPUSPARSE_INDEX_TYPE* h_CSCCol, const CPUSPARSE_INDEX_TYPE* h_Row, const ElemType* h_Val,
                                 const size_t nz, const size_t numRows, const size_t numCols);
 
-<<<<<<< HEAD
     void SetMatrixFromCSRFormat(const GPUSPARSE_INDEX_TYPE* h_CSRRow, const GPUSPARSE_INDEX_TYPE* h_Col, const ElemType* h_Val,
         const size_t nz, const size_t numRows, const size_t numCols);
 
-=======
     // Dense * Sparse -> Dense
->>>>>>> 3dda639d
     static void MultiplyAndWeightedAdd(ElemType alpha, const CPUMatrix<ElemType>& lhs, const bool transposeA,
                                        const CPUSparseMatrix<ElemType>& rhs, const bool transposeB, ElemType beta, CPUMatrix<ElemType>& c);
 
