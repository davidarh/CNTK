//
// Copyright (c) Microsoft. All rights reserved.
// Licensed under the MIT license. See LICENSE.md file in the project root for full license information.
//
#pragma once

#include "Basics.h"
#include "ComputationNode.h"
#include "ConvolutionalNodes.h"
#include "Matrix.h"
#include "TensorView.h"

#include <unordered_set>
#include <map>
#include <string>
#include <vector>
#include <stdexcept>
#include <list>
#include <memory>
#include <algorithm>
#include <utility>
#include <assert.h>

namespace Microsoft { namespace MSR { namespace CNTK {

// -----------------------------------------------------------------------
// PlusNode (summand1, summand2)
// -----------------------------------------------------------------------

template <class ElemType>
class PlusNode : public BinaryElementWiseNode<ElemType>
{
    typedef BinaryElementWiseNode<ElemType> Base;
    UsingBinaryElementwiseNodeBaseMembers;
    static const std::wstring TypeName()
    {
        return L"Plus";
    }

public:
    DeclareConstructorFromConfigWithNumInputs(PlusNode);
    PlusNode(DEVICEID_TYPE deviceId, const wstring& name)
        : Base(deviceId, name)
    {
    }

    virtual void /*ComputationNode::*/ ForwardProp(const FrameRange& fr) override
    {
        size_t rank = DetermineElementwiseTensorRank();
        auto result =           ValueTensorFor(rank, fr);
        auto input0 = Input(0)->ValueTensorFor(rank, fr.AllowBroadcast());
        auto input1 = Input(1)->ValueTensorFor(rank, fr.AllowBroadcast());
        result.AssignSumOf(input0, input1);
    }

    virtual void /*ComputationNode::*/ BackpropTo(const size_t inputIndex, const FrameRange& fr) override
    {
        size_t rank = DetermineElementwiseTensorRank();
        auto gradient      =                    GradientTensorFor(rank, fr);
        auto inputGradient = Input(inputIndex)->GradientTensorFor(rank, fr.AllowBroadcast());

        // if reduction then mask the respective input(s) (zero out the gaps)
        if (Input(inputIndex)->ReducesInTimeWrt(shared_from_this()))
            MaskMissingGradientColumnsToZero(fr);

        inputGradient.AddCopyOf(gradient);
    }
};

template class PlusNode<float>;
template class PlusNode<double>;

// -----------------------------------------------------------------------
// MinusNode (minuend, subtrahend)
// -----------------------------------------------------------------------

template <class ElemType>
class MinusNode : public BinaryElementWiseNode<ElemType>
{
    typedef BinaryElementWiseNode<ElemType> Base; UsingBinaryElementwiseNodeBaseMembers;
    static const std::wstring TypeName() { return L"Minus"; }

public:
    DeclareConstructorFromConfigWithNumInputs(MinusNode);
    MinusNode(DEVICEID_TYPE deviceId, const wstring& name)
        : Base(deviceId, name)
    {
    }

    virtual void /*ComputationNode::*/ BackpropTo(const size_t inputIndex, const FrameRange& fr) override
    {
        ElemType sign = inputIndex == 0 ? 1.0f : -1.0f;
        size_t rank = DetermineElementwiseTensorRank();
        auto gradient      =                    GradientTensorFor(rank, fr);
        auto inputGradient = Input(inputIndex)->GradientTensorFor(rank, fr.AllowBroadcast());

        // if reduction then mask the respective input(s) (zero out the gaps)
        if (Input(inputIndex)->ReducesInTimeWrt(shared_from_this()))
            MaskMissingGradientColumnsToZero(fr);

        inputGradient.AddCopyOf(gradient, sign);
    }

    virtual void /*ComputationNode::*/ ForwardProp(const FrameRange& fr) override
    {
        size_t rank = DetermineElementwiseTensorRank();
        auto result =           ValueTensorFor(rank, fr);
        auto input0 = Input(0)->ValueTensorFor(rank, fr.AllowBroadcast());
        auto input1 = Input(1)->ValueTensorFor(rank, fr.AllowBroadcast());
        result.AssignDifferenceOf(input0, input1);
    }
};

template class MinusNode<float>;
template class MinusNode<double>;

// -----------------------------------------------------------------------
<<<<<<< HEAD
// NegateNode (input)
// computes the negative of its input
// -----------------------------------------------------------------------

template <class ElemType>
class NegateNode : public ComputationNode<ElemType>, public NumInputs<1>
{
    typedef ComputationNode<ElemType> Base; UsingComputationNodeMembersBoilerplate;
    static const std::wstring TypeName() { return L"Negate"; }

public:
    DeclareConstructorFromConfigWithNumInputs(NegateNode);
    NegateNode(DEVICEID_TYPE deviceId, const wstring& name)
        : Base(deviceId, name)
    {
    }

    virtual void /*ComputationNode::*/ BackpropTo(const size_t /*inputIndex*/, const FrameRange& fr) override
    {
        Input(0)->GradientFor(fr) -= GradientFor(fr);
    }

    virtual bool OutputUsedInComputingInputNodesGradients() const override { return false; }
    virtual bool InputUsedInComputingInputNodesGradients(size_t /*childIndex*/) const override { return false; }

    virtual void /*ComputationNode::*/ ForwardProp(const FrameRange& fr) override
    {
        ValueFor(fr).AssignDifferenceOf(0, Input(0)->ValueFor(fr));
    }

    virtual void /*ComputationNodeBase::*/ Validate(bool isFinalValidationPass) override
    {
        ValidateUnaryMap(isFinalValidationPass);
    }
};

template class NegateNode<float>;
template class NegateNode<double>;

// -----------------------------------------------------------------------
=======
>>>>>>> ead48bef
// TimesNodeBase (A, B, outputRank=1)
// shared code of TimesNode and TransposeTimesNode (which transposes A)
// Right operand and output can have MB layout, while left operand cannot.
// -----------------------------------------------------------------------

template <class ElemType, bool m_transpose>
class TimesNodeBase : public ComputationNode<ElemType>, public NumInputs<2>
{
    typedef ComputationNode<ElemType> Base; UsingComputationNodeMembers; using Base::OperationName;                                                                                                                           \

public:
    TimesNodeBase(DEVICEID_TYPE deviceId, const wstring& name, size_t outputRank = 1)
        : Base(deviceId, name), m_outputRank(outputRank)
    {
    }

    void Save(File& fstream) const
    {
        Base::Save(fstream);
        fstream << m_outputRank;
    }

    virtual void Load(File& fstream, size_t modelVersion) override
    {
        Base::Load(fstream, modelVersion);
        if (modelVersion >= CNTK_MODEL_VERSION_3)
            fstream >> m_outputRank;
        else
            m_outputRank = 1;
    }

    virtual void /*ComputationNode::*/ ForwardProp(const FrameRange& fr) override
    {
        // TensorView::DoMatrixProductOf() will reduce each tensor object into a 2D tensor (or fail if it cannot)
        // and recreate actual Matrix objects (in case of sparse, they must be identical to the original tensor storage object).
        // Transposition is applied after flattening into 2D.
        auto output =           ValueTensorFor(          GetSampleLayout().GetRank(), fr);
        auto input0 = Input(0)->ValueTensorFor(Input(0)->GetSampleLayout().GetRank(), FrameRange(/*select entire object*/));
        auto input1 = Input(1)->ValueTensorFor(Input(1)->GetSampleLayout().GetRank(), fr);
        output.AssignMatrixProductOf(false/*transC*/, input0, m_transpose/*transA*/, input1, false/*transB*/);
    }

    virtual void /*ComputationNode::*/ BackpropTo(const size_t inputIndex, const FrameRange& fr) override
    {
        if (inputIndex == 0) // left derivative
        {
            // currently we only support one combination when the input is sparse
            // If input data is sparse, then gradient is block sparse.
            if (Input(1)->Value().GetMatrixType() == SPARSE && Input(0)->Gradient().GetMatrixType() == DENSE && Gradient().GetMatrixType() == DENSE)
                Input(0)->Gradient().SwitchToMatrixType(SPARSE, MatrixFormat::matrixFormatSparseBlockCol, false);

            // this potentially computes inner products over time, so we must mask gaps to 0
            MaskMissingGradientColumnsToZero(fr);
            Input(1)->MaskMissingValueColumnsToZero(fr);
            auto outputGradient =           GradientTensorFor(          GetSampleLayout().GetRank(), fr);
            auto input0Gradient = Input(0)->GradientTensorFor(Input(0)->GetSampleLayout().GetRank(), FrameRange(/*select entire object*/));
            auto input1         = Input(1)->   ValueTensorFor(Input(1)->GetSampleLayout().GetRank(), fr);
            input0Gradient.AddMatrixProductOf(m_transpose/*transC*/, outputGradient, false/*transA*/, input1, true/*transB*/);
        }
        else if (inputIndex == 1) // right derivative
        {
            auto outputGradient =           GradientTensorFor(          GetSampleLayout().GetRank(), fr);
            auto input0         = Input(0)->   ValueTensorFor(Input(0)->GetSampleLayout().GetRank(), FrameRange(/*select entire object*/));
            auto input1Gradient = Input(1)->GradientTensorFor(Input(1)->GetSampleLayout().GetRank(), fr);
            input1Gradient.AddMatrixProductOf(false/*transC*/, input0, !m_transpose/*transA*/, outputGradient, false/*transB*/);
        }
    }

    virtual bool OutputUsedInComputingInputNodesGradients() const override { return false; }
    // but both inputs are

    virtual void /*ComputationNodeBase::*/ Validate(bool isFinalValidationPass) override
    {
        Base::Validate(isFinalValidationPass);
        if (isFinalValidationPass && Input(0)->HasMBLayout())
            InvalidArgument("%ls %ls operation requires the first factor to not be minibatch data (must not have an MBLayout).", NodeName().c_str(), OperationName().c_str());
        InferMBLayoutFromInputsForStandardCase();

        bool transpose = m_transpose; // (assigning to a non-const variable avoids a compiler warning C4127: conditional expression is constant)

        // get tensor shapes
        auto dimsA = Input(0)->GetSampleLayout().GetDims();
        auto dimsB = Input(1)->GetSampleLayout().GetDims();
        string dimsAstring = string(Input(0)->GetSampleLayout()); // for error messages
        string dimsBstring = string(Input(1)->GetSampleLayout());

        // validate and infer
        if (isFinalValidationPass || (dimsA.size() > 0 && dimsB.size() > 0)) // only if we got at least some input dimensions to work with or need to wrap up
        {
            // if transposing then only support actual matrices or column vectors
            if (transpose)
            {
                if (dimsA.size() == 1) // column vector transposed becomes a 2D tensor
                    dimsA.push_back(1);
                else if (dimsA.size() != 2)
                    InvalidArgument("%ls %ls operation: Transposition requires a 2D tensor (matrix) or a 1D tensor (column vector), instead of a [%s].", NodeName().c_str(), OperationName().c_str(), dimsAstring.c_str());
                else if (m_outputRank != 1)
                    InvalidArgument("%ls %ls operation: The outputRank (%d) must be 1 when transposing.", NodeName().c_str(), OperationName().c_str(), (int)m_outputRank);
                // swap them temporarily, to get transposition out of the way for validation
                std::swap(dimsA[0], dimsA[1]);
            }

            if (m_outputRank > dimsA.size()) // note: it may be equal in case of dyadic product uv'
                InvalidArgument("%ls %ls operation: outputRank %d exceeds left argument's shape [%s].", NodeName().c_str(), OperationName().c_str(), (int)m_outputRank, dimsAstring.c_str());
            auto numReductionDims = dimsA.size() - m_outputRank;  // we reduce over the remaining dims; this is their number. Can be 0 in case of dyadic product uv'
            if (numReductionDims > dimsB.size())
                InvalidArgument("%ls %ls operation: right argument shape [%s] has too few dimensions for outputRank %d.", NodeName().c_str(), OperationName().c_str(), dimsBstring.c_str(), (int)m_outputRank);

#if 1       // support for legacy models when only the matrix dimensions had to match
            // Note: This is non-ambiguous w.r.t. valid new configurations because this condition would otherwise just be considered an error.
            //       But it will fail to discover trailing reduction dimensions that are 1. We assume that no such legacy models exist.
            // Note: This is very ugly [Wayne Xiong]. I agree [fseide].
            if (dimsA.size() == 2 && !transpose && m_outputRank == 1 && dimsA[1] != dimsB[0])
            {
                // search whether we can interpret dimsA[1] as the flattening of the first dimensions
                size_t dim = 1;
                for (size_t k = 0; k < dimsB.size(); k++)
                {
                    dim *= dimsB[k];
                    if (dim == dimsA[1])
                    {
                        // OK, we have an explanation: Patch dimsA and back-patch the sample layout of Input(0)
                        numReductionDims = k + 1;
                        dimsA.resize(m_outputRank + numReductionDims);
                        for (size_t kk = 0; kk < numReductionDims; kk++)
                            dimsA[m_outputRank + kk] = dimsB[kk];
                        Input(0)->SetDims(TensorShape(dimsA), false);
                        fprintf(stderr, "\n%ls %ls operation: For legacy compatibility, the sample layout of left input (%ls %ls operation) was patched to [%s] (from [%s])\n",
                                NodeName().c_str(), OperationName().c_str(), Input(0)->NodeName().c_str(), Input(0)->OperationName().c_str(), string(Input(0)->GetSampleLayout()).c_str(), dimsAstring.c_str());
                        dimsAstring = string(Input(0)->GetSampleLayout()); // for error messages
                        break; // we will continue with this patched up model from here on
                    }
                }
            }
#endif

            // validate or automatically infer dimension inference for learnable parameters
            for (size_t k = 0; k < m_outputRank; k++) // outputRank dimensions cannot be inferred
                if (dimsA[k] == 0)
                    InvalidArgument("%ls %ls operation: The outputRank (%d) dimensions in left argument's shape [%s] must not be 0.", NodeName().c_str(), OperationName().c_str(), (int)m_outputRank, dimsAstring.c_str());

            // fill in the missing ones
            // We fill in dimensions given as 0. The tensor rank is not inferred.
            for (size_t k = m_outputRank; k < dimsA.size(); k++)
            {
                auto& dimA = dimsA[k];
                auto& dimB = dimsB[k - m_outputRank];
                if (isFinalValidationPass && dimB == 0)
                    InvalidArgument("%ls %ls operation: Right [%s] operand must not have zero dimensions.", NodeName().c_str(), OperationName().c_str(), dimsBstring.c_str());
                else if (dimA == 0)
                    dimA = dimB; // infer dimension
                else if (isFinalValidationPass && dimA != dimB)
                    InvalidArgument("%ls %ls operation: Left [%s] and right [%s] operands' shapes are not compatible.", NodeName().c_str(), OperationName().c_str(), dimsAstring.c_str(), dimsBstring.c_str());
            }

            // now determine result dimensions
            auto dimsC = dimsA;
            dimsC.resize(m_outputRank);    // output dims
            for (size_t k = numReductionDims; k < dimsB.size(); k++)
                dimsC.push_back(dimsB[k]); // input dims
            SetDims(TensorShape(dimsC), Input(1)->HasMBLayout());

            // update dimensions of A
            if (transpose)
                std::swap(dimsA[0], dimsA[1]);
            // update if LearnableParameter
            Input(0)->ValidateInferInputDimsFrom(TensorShape(dimsA));
            // and verify once again
            if (isFinalValidationPass && Input(0)->GetSampleLayout().GetDims() != dimsA)
                InvalidArgument("%ls %ls operation: Left [%s] and right [%s] operands' shapes are not compatible.", NodeName().c_str(), OperationName().c_str(), dimsAstring.c_str(), dimsBstring.c_str());
        }
    }

    virtual void AllocateGradientMatricesForInputs(MatrixPool& matrixPool) override
    {
        // this is a special handling case. We need to allocate sparse matrix directly instead of from pool.
        if (Input(0)->NeedsGradient() && Input(1)->Value().GetMatrixType() == SPARSE)
        {
            Input(0)->CreateGradientMatrixIfNull();
            Input(0)->Gradient().SwitchToMatrixType(SPARSE, MatrixFormat::matrixFormatSparseBlockCol, false);
        }

        // we need to call base allocation at end since we will need to allocate special ones first
        // so that the default allocator will not allocate it again.
        Base::AllocateGradientMatricesForInputs(matrixPool);
    }

private:
    size_t m_outputRank;
};

// -----------------------------------------------------------------------
// TimesNode (A, B, outputRank=1) -- matrix product
// Right operand and output can have MB layout, while left operand cannot.
// This is generalized to tensors, in that B's leading dimension(s) must match
// the trailing dimension(s) of A, and those dimensions get flattened into a single
// dimension, after which the regular matrix product is applied.
// Leading dimension(s) of A and trailing ones of B remain unchanged.
// For example:
//  [I x J x K] * [J x K x L x *] = [I x L x *]
// How many dimensions must match is controlled by an optional parameter
// 'outputRank', where all but the first 'outputRank' dimensions of A must match.
// 'outputRank' defaults to 1, which is used in the above example.
// Example for outputRank = 2:
//  [I x J x K] * [K x L x M x *] = [I x J x L x M x *]
// -----------------------------------------------------------------------

template <class ElemType>
class TimesNode : public TimesNodeBase<ElemType, false>
{
    typedef TimesNodeBase<ElemType, false> Base;
    UsingComputationNodeMembersBoilerplate;
    static const std::wstring TypeName() { return L"Times"; }

public:
    TimesNode(DEVICEID_TYPE deviceId, const wstring& name, size_t outputRank = 1)
        : Base(deviceId, name, outputRank)
    {
    }
    TimesNode(const ScriptableObjects::IConfigRecordPtr configp)
        : TimesNode(configp->Get(L"deviceId"), L"<placeholder>", configp->Get(L"outputRank"))
    {
        AttachInputs(configp, this->GetExpectedNumInputs());
    }
};

template class TimesNode<float>;
template class TimesNode<double>;

// -----------------------------------------------------------------------
// TransposeTimesNode (A', B)
// Right operand and output can have MB layout, while left operand cannot.
// This differs from TimesNode in that A is transposed, where A must be a
// rank-1 or rank-2 tensor.
// A common use of transposition is trace(X'X) where X is a matrix of samples.
// This can NOT be implemented with this node. Instead, use
// SumColumnElements (ElementTimes (X, X))
// -----------------------------------------------------------------------

template <class ElemType>
class TransposeTimesNode : public TimesNodeBase<ElemType, true>
{
    typedef TimesNodeBase<ElemType, true> Base;
    UsingComputationNodeMembersBoilerplate;
    static const std::wstring TypeName() { return L"TransposeTimes"; }

public:
    DeclareConstructorFromConfigWithNumInputs(TransposeTimesNode);
    TransposeTimesNode(DEVICEID_TYPE deviceId, const wstring& name)
        : Base(deviceId, name, /*outputRank=*/1)
    {
    }
};

template class TransposeTimesNode<float>;
template class TransposeTimesNode<double>;

// -----------------------------------------------------------------------
// ElementTimesNode (factor1, factor2)
// This allows broadcasting, and can thus also scale with a row, a column, or a scalar,
// as well as mutliplying with a diagonal matrix (if represented as a column vector).
// -----------------------------------------------------------------------

template <class ElemType>
class ElementTimesNode : public BinaryElementWiseNode<ElemType>
{
    typedef BinaryElementWiseNode<ElemType> Base;
    UsingBinaryElementwiseNodeBaseMembers;
    static const std::wstring TypeName()
    {
        return L"ElementTimes";
    }

public:
    DeclareConstructorFromConfigWithNumInputs(ElementTimesNode);
    ElementTimesNode(DEVICEID_TYPE deviceId, const wstring& name)
        : Base(deviceId, name)
    {
    }

    virtual void /*ComputationNode::*/ BackpropTo(const size_t inputIndex, const FrameRange& fr) override
    {
        size_t rank = DetermineElementwiseTensorRank();
        auto gradient = GradientTensorFor(rank, fr);
        auto inputGradient = Input(inputIndex)->GradientTensorFor(rank, fr.AllowBroadcast());
        auto otherInputValue = Input(1 - inputIndex)->ValueTensorFor(rank, fr.AllowBroadcast());

        // if reduction then mask the respective input(s) (zero out the gaps)
        if (Input(inputIndex)->ReducesInTimeWrt(shared_from_this()))
            MaskMissingGradientColumnsToZero(fr);
        if (Input(inputIndex)->ReducesInTimeWrt(Input(1 - inputIndex)))
            Input(1 - inputIndex)->MaskMissingValueColumnsToZero(fr);

        inputGradient.AddElementwiseProductOf(gradient, otherInputValue);
    }

    virtual bool InputUsedInComputingInputNodesGradients(size_t /*childIndex*/) const override { return true; }

    virtual void /*ComputationNode::*/ ForwardProp(const FrameRange& fr) override
    {
        size_t rank = DetermineElementwiseTensorRank();
        auto result = ValueTensorFor(rank, fr);
        auto input0 = Input(0)->ValueTensorFor(rank, fr.AllowBroadcast());
        auto input1 = Input(1)->ValueTensorFor(rank, fr.AllowBroadcast());
        result.AssignElementwiseProductOf(input0, input1);
    }
};

template class ElementTimesNode<float>;
template class ElementTimesNode<double>;

// -----------------------------------------------------------------------
// DiagTimesNode (vector representing the diagonal of a square matrix, data)
// TODO: This is redundant with ElementTimes and should be removed (with a compat stub).
// -----------------------------------------------------------------------

template <class ElemType>
class DiagTimesNode : public ComputationNode<ElemType>, public NumInputs<2>
{
    typedef ComputationNode<ElemType> Base;
    UsingComputationNodeMembersBoilerplate;
    static const std::wstring TypeName()
    {
        return L"DiagTimes";
    }

public:
    DeclareConstructorFromConfigWithNumInputs(DiagTimesNode);
    DiagTimesNode(DEVICEID_TYPE deviceId, const wstring& name)
        : Base(deviceId, name)
    {
    }

    virtual void /*ComputationNode::*/ BackpropTo(const size_t inputIndex, const FrameRange& fr) override
    {
        if (inputIndex == 0) // left derivative
        {
            Matrix<ElemType> sliceOutputGrad = MaskedGradientFor(fr); // use Masked- version since this is reducing over frames
            Matrix<ElemType> sliceInput1Value = Input(1)->MaskedValueFor(fr);
            m_innerproduct->AssignInnerProductOf(sliceOutputGrad, sliceInput1Value, false);
            Input(0)->GradientAsMatrix() += *m_innerproduct;
        }
        else // right derivative
        {
            Matrix<ElemType> sliceOutputGrad = GradientFor(fr);
            Matrix<ElemType> sliceInput1Grad = Input(1)->GradientFor(fr);
            m_rightGradient->SetValue(sliceOutputGrad);
            m_rightGradient->ColumnElementMultiplyWith(Input(0)->ValueAsMatrix());
            sliceInput1Grad += *m_rightGradient;
        }
    }

    virtual bool OutputUsedInComputingInputNodesGradients() const override
    {
        // The DiagTimesNode does not require its output value for computing
        // the gradients of its input nodes
        return false;
    }

    virtual void /*ComputationNode::*/ ForwardProp(const FrameRange& fr) override
    {
        Matrix<ElemType> sliceInput1Value = Input(1)->ValueFor(fr);
        Matrix<ElemType> sliceOutputValue = ValueFor(fr);

        sliceOutputValue.SetValue(sliceInput1Value);
        sliceOutputValue.ColumnElementMultiplyWith(Input(0)->ValueAsMatrix());
    }

    virtual void /*ComputationNodeBase::*/ Validate(bool isFinalValidationPass) override
    {
        Base::Validate(isFinalValidationPass);
        InferMBLayoutFromInputsForStandardCase();

        size_t rows0 = Input(0)->GetAsMatrixNumRows();
        size_t rows1 = Input(1)->HasMBLayout() ? Input(1)->GetSampleMatrixNumRows() : Input(1)->GetAsMatrixNumRows();

        // if dimension not specified we assume two operands' dimensions should match
        Input(0)->ValidateInferInputDimsFrom(TensorShape(rows1));

        if (Input(1)->HasMBLayout())
        {
            // infer rows1 as rows0
            Input(1)->ValidateInferInputDimsFrom(TensorShape(rows0));
            SetDims(TensorShape(rows0), true);
        }
        else // multiplying two straight matrices
        {
            size_t cols1 = Input(1)->GetAsMatrixNumCols();
            // infer rows1 as rows0
            Input(1)->ValidateInferInputDimsFrom(TensorShape(rows0, cols1));
            SetDims(TensorShape(rows0, cols1), false);
        }

        // update after inference
        rows0 = Input(0)->GetAsMatrixNumRows();
        rows1 = Input(1)->HasMBLayout() ? Input(1)->GetSampleMatrixNumRows() : Input(1)->GetAsMatrixNumRows();
        if (isFinalValidationPass && rows0 != rows1)
            InvalidArgument("The inner matrix dimension in the %ls %ls operation does not match (%d vs. %d).", NodeName().c_str(), OperationName().c_str(), (int) rows1, (int) rows0);
        size_t cols0 = Input(0)->GetAsMatrixNumCols();
        if (isFinalValidationPass && cols0 != 1)
            InvalidArgument("The first matrix should be a column vector representing the diagonal of a square matrix in the DiagTimes operation.");

        SetDims(Input(1));
    }

    virtual void CopyTo(ComputationNodeBasePtr nodeP, const std::wstring& newName, const CopyNodeFlags flags) const override
    {
        Base::CopyTo(nodeP, newName, flags);
        if (flags & CopyNodeFlags::copyNodeValue)
        {
            auto node = dynamic_pointer_cast<DiagTimesNode<ElemType>>(nodeP);
            node->m_innerproduct->SetValue(*m_innerproduct);
            node->m_rightGradient->SetValue(*m_rightGradient);
        }
    }
    // request matrices that are needed for gradient computation
    virtual void RequestMatricesBeforeBackprop(MatrixPool& matrixPool)
    {
        Base::RequestMatricesBeforeBackprop(matrixPool);
        RequestMatrixFromPool(m_innerproduct, matrixPool);
        RequestMatrixFromPool(m_rightGradient, matrixPool);
    }

    // release gradient and temp matrices that no longer needed after all the children's gradients are computed.
    virtual void ReleaseMatricesAfterBackprop(MatrixPool& matrixPool)
    {
        Base::ReleaseMatricesAfterBackprop(matrixPool);
        ReleaseMatrixToPool(m_innerproduct, matrixPool);
        ReleaseMatrixToPool(m_rightGradient, matrixPool);
    }

private:
    shared_ptr<Matrix<ElemType>> m_innerproduct;
    shared_ptr<Matrix<ElemType>> m_rightGradient;
};

template class DiagTimesNode<float>;
template class DiagTimesNode<double>;

// -----------------------------------------------------------------------
// SumElementsNode (input)
// Sums up all elements in the input across all samples into a single scalar.
// When applied to minibatch data, this will sum across all sequences in the
// minibatch, like a training-criterion node. This is one of the few operations
// that cross the boundary between input sequences.
// -----------------------------------------------------------------------

template <class ElemType>
class SumElementsNode : public ComputationNodeNonLooping /*ComputationNode*/<ElemType>, public NumInputs<1>
{
    typedef ComputationNodeNonLooping<ElemType> Base;
    UsingComputationNodeMembersBoilerplate;
    static const std::wstring TypeName()
    {
        return L"SumElements";
    }

public:
    DeclareConstructorFromConfigWithNumInputs(SumElementsNode);
    SumElementsNode(DEVICEID_TYPE deviceId, const wstring& name)
        : Base(deviceId, name)
    {
    }

    virtual void /*ComputationNodeNonLooping::*/ ForwardPropNonLooping() override
    {
        FrameRange fr(Input(0)->GetMBLayout());
        // TODO: change to TensorView and AssignCopyOf() with reduction
        Value().AssignSumOfElements(Input(0)->MaskedValueFor(fr)); // since we are reducing over frames, we must first mask gaps in input to zero
    }

    virtual void /*ComputationNodeNonLooping::*/ BackpropToNonLooping(size_t inputIndex) override
    {
        FrameRange fr(Input(0)->GetMBLayout());
        Input(0)->GradientFor(fr) += Gradient(); // here the assumption is that gradientValues are 1x1 matrix
    }

    virtual bool OutputUsedInComputingInputNodesGradients() const override { return false; }
    virtual bool InputUsedInComputingInputNodesGradients(size_t /*childIndex*/) const override { return false; }

    virtual void /*ComputationNodeBase::*/ Validate(bool isFinalValidationPass) override
    {
        ValidateUnaryReduce(isFinalValidationPass);
    }
};

template class SumElementsNode<float>;
template class SumElementsNode<double>;

// -----------------------------------------------------------------------
// SumColumnElementsNode (input)
// Sums up all elements in each sample (column) of the input. Every sample
// will be reduced to a scalar. This is equivalent to multiplying with a row of ones.
// TODO: This should be deprecated, in favor of a reduce node.
// TODO: Implement this with the tensor library.
// -----------------------------------------------------------------------

template <class ElemType>
class SumColumnElementsNode : public ComputationNode<ElemType>, public NumInputs<1>
{
    typedef ComputationNode<ElemType> Base;
    UsingComputationNodeMembersBoilerplate;
    static const std::wstring TypeName()
    {
        return L"SumColumnElements";
    }

public:
    DeclareConstructorFromConfigWithNumInputs(SumColumnElementsNode);
    SumColumnElementsNode(DEVICEID_TYPE deviceId, const wstring& name)
        : Base(deviceId, name)
    {
    }

    virtual void /*ComputationNode::*/ BackpropTo(const size_t /*inputIndex*/, const FrameRange& fr) override
    {
        auto sliceInputGrad = Input(0)->GradientFor(fr);
        auto sliceOutputGrad = GradientFor(fr);

        sliceInputGrad += sliceOutputGrad; // here the assumption is that sliceOutputGrad is a row vector
    }

    virtual bool OutputUsedInComputingInputNodesGradients() const override { return false; }
    virtual bool InputUsedInComputingInputNodesGradients(size_t /*childIndex*/) const override { return false; }

    virtual void /*ComputationNode::*/ ForwardProp(const FrameRange& fr) override
    {
        auto sliceInputValue = Input(0)->ValueFor(fr);
        auto sliceOutputValue = ValueFor(fr); // row vector

        Matrix<ElemType>::VectorSum(sliceInputValue, sliceOutputValue, true);
    }

    virtual void /*ComputationNodeBase::*/ Validate(bool isFinalValidationPass) override
    {
        Base::Validate(isFinalValidationPass);
        InferMBLayoutFromInputsForStandardCase();

        SetDims(TensorShape(1), Input(0)->HasMBLayout()); // each column is reduced to a scalar
    }
};

template class SumColumnElementsNode<float>;
template class SumColumnElementsNode<double>;

// -----------------------------------------------------------------------
// TransposeDimensions (input, dim1, dim2)
//  - swaps index dimensions dim1 and dim2. The values are 1-based; 1 stands for the leading dimension.
//  - new dimensions can be created; e.g. a column vector can be transposed into a row vector, which is a [1 x N] tensor
//  - transposing into the time dimension is currently not supported
//  - internally implemented with tensor lib by shuffling dimensions with their strides
//  - input may be minibatch data or not
// Transpose (input) = TransposeDimensions (input, 1, 2)
// -----------------------------------------------------------------------

template <class ElemType>
class TransposeDimensionsNode : public ComputationNode /*ComputationNode*/<ElemType>, public NumInputs<1>
{
    typedef ComputationNode<ElemType> Base; UsingComputationNodeMembersBoilerplate;
    static const std::wstring TypeName() { return L"TransposeDimensions"; }

public:
    TransposeDimensionsNode(DEVICEID_TYPE deviceId, const wstring& name, int dim1 = 1, int dim2 = 2)
        : Base(deviceId, name), m_dim1(dim1), m_dim2(dim2)
    {
    }
    TransposeDimensionsNode(const ScriptableObjects::IConfigRecordPtr configp)
        : TransposeDimensionsNode(configp->Get(L"deviceId"), L"<placeholder>", configp->Get(L"dim1"), configp->Get(L"dim2"))
    {
        AttachInputs(configp, this->GetExpectedNumInputs());
    }

    void Save(File& fstream) const
    {
        Base::Save(fstream);
        fstream << m_dim1 << m_dim2;
    }

    virtual void Load(File& fstream, size_t modelVersion) override
    {
        Base::Load(fstream, modelVersion);
        if (modelVersion >= CNTK_MODEL_VERSION_3)
            fstream >> m_dim1 >> m_dim2;
        else
            m_dim1 = 1, m_dim2 = 2; // default
    }

private:
    // compute the transposed tensor shape (in-place)
    void TransposeShape(TensorShape& shape) const
    {
        assert(m_dim1 > 0 && m_dim2 > 0);
        size_t i = m_dim1 - 1;
        size_t j = m_dim2 - 1;
        shape.SwapDimsInPlace(i, j);
    }

    // get the transposed input shape
    // Using this shape yields the same tensor but index positions are swapped.
    TensorShape GetTransposedTensorSliceFor(size_t rank, const FrameRange& fr)
    {
        auto shape = Input(0)->GetTensorSliceFor(rank, fr);
        TransposeShape(shape);
        return shape;
    }

public:
    virtual void /*ComputationNode::*/ ForwardProp(const FrameRange& fr) override
    {
        size_t rank = DetermineElementwiseTensorRank();
        auto output = ValueTensorFor(rank, fr);
        auto input  = TensorView<ElemType>(Input(0)->Value(), GetTransposedTensorSliceFor(rank, fr));
        output.AssignCopyOf(input);
    }

    virtual void /*ComputationNode::*/ BackpropTo(const size_t inputIndex, const FrameRange& fr) override
    {
        size_t rank = DetermineElementwiseTensorRank();
        auto outputGradient = GradientTensorFor(rank, fr);
        auto inputGradient  = TensorView<ElemType>(Input(0)->Gradient(), GetTransposedTensorSliceFor(rank, fr));
        inputGradient.AddCopyOf(outputGradient);
    }

    virtual bool OutputUsedInComputingInputNodesGradients() const override { return false; }
    virtual bool InputUsedInComputingInputNodesGradients(size_t /*childIndex*/) const override { return false; }

    virtual void /*ComputationNodeBase::*/ Validate(bool isFinalValidationPass) override
    {
        assert(m_inputs.size() == 1);
        ComputationNodeBase::Validate(isFinalValidationPass);
        InferMBLayoutFromInputsForStandardCase();

        // input shape
        auto shape = Input(0)->GetSampleLayout();
        // validate indices
        if (m_dim1 < 1 || m_dim2 < 1)
            InvalidArgument("%ls %ls operation: Indices to transpose must be >= 1.", NodeName().c_str(), OperationName().c_str());
        size_t i = m_dim1 - 1;
        size_t j = m_dim2 - 1;
        if (i >= shape.GetRank() && j >= shape.GetRank())
            InvalidArgument("%ls %ls operation: At least one index must refer to an existing index.", NodeName().c_str(), OperationName().c_str());
        // pad
        // Permutation is allowed to create new dimensions, specifically to be able to transpose a [N] column vector into a [1 x N] row vector.
        // One can also use SplitDimensions() for this, but this seems a natural thing to do.
        size_t maxij = std::max(i, j);
        if (maxij >= shape.GetRank())
            shape.PadRankInPlace(maxij + 1);
        // apply the permutation
        TransposeShape(shape);
        // drop the strides, since output is dense (swapped strides will be used with the input in ForwardProp())
        SetDims(TensorShape(shape.GetDims()), HasMBLayout());
    }

private:
    int m_dim1, m_dim2; // the two dimensions (axes, 1-based) to swap
};

template class TransposeDimensionsNode<float>;
template class TransposeDimensionsNode<double>;

// -----------------------------------------------------------------------
// CosDistanceNode (left, right)
// column-wise cos distance
// TODO: Would it be useful to allow one of the two to be a single column?
// TODO: Allow to reduce only over a single dimension, or a subset.
// -----------------------------------------------------------------------

template <class ElemType>
class CosDistanceNode : public ComputationNode<ElemType>, public NumInputs<2>
{
    typedef ComputationNode<ElemType> Base;
    UsingComputationNodeMembersBoilerplate;
    static const std::wstring TypeName()
    {
        return L"CosDistance";
    }

public:
    DeclareConstructorFromConfigWithNumInputs(CosDistanceNode);
    CosDistanceNode(DEVICEID_TYPE deviceId, const wstring& name)
        : Base(deviceId, name)
    {
    }

    virtual void /*ComputationNode::*/ BackpropTo(const size_t inputIndex, const FrameRange& fr) override
    {
        // functionValues, invNorm0, invNorm1 - output from the EvaluateNode() method
        // temp, rightTerm, leftTerm - temporary matrices
        if (inputIndex == 0) // left derivative
            m_temp->AssignElementProductOf(*m_invNorm0, *m_invNorm0);
        else // right derivative
            m_temp->AssignElementProductOf(*m_invNorm1, *m_invNorm1);

        m_temp->ElementMultiplyWith(ValueFor(fr));
        m_rightTerm->SetValue(Input(inputIndex)->ValueFor(fr));
        m_rightTerm->RowElementMultiplyWith(*m_temp);

        m_temp->AssignElementProductOf(*m_invNorm0, *m_invNorm1);
        m_leftTerm->SetValue(Input(1 - inputIndex)->ValueFor(fr));
        m_leftTerm->RowElementMultiplyWith(*m_temp);

        *m_leftTerm -= *m_rightTerm;
        m_leftTerm->RowElementMultiplyWith(GradientFor(fr));
        Input(inputIndex)->GradientFor(fr) += *m_leftTerm;
    }

    virtual void /*ComputationNode::*/ ForwardProp(const FrameRange& fr) override
    {
        Matrix<ElemType> sliceInput0Value = Input(0)->ValueFor(fr);
        Matrix<ElemType> sliceInput1Value = Input(1)->ValueFor(fr);
        Matrix<ElemType> sliceOutputValue = ValueFor(fr);

        m_invNorm0->AssignVectorNorm2Of(sliceInput0Value, true);
        m_invNorm0->AssignElementInverseOf(*m_invNorm0);

        m_invNorm1->AssignVectorNorm2Of(sliceInput1Value, true);
        m_invNorm1->AssignElementInverseOf(*m_invNorm1);

        sliceOutputValue.AssignInnerProductOf(sliceInput0Value, sliceInput1Value, true);
        sliceOutputValue.ElementMultiplyWith(*m_invNorm0);
        sliceOutputValue.ElementMultiplyWith(*m_invNorm1);
        // TODO: This formulation above would allow to use the TensorView lib for this, with automatic broadcasting.
    }

    virtual void /*ComputationNodeBase::*/ Validate(bool isFinalValidationPass) override
    {
        Base::Validate(isFinalValidationPass);
        InferMBLayoutFromInputsForStandardCase();

        ValidateInferBinaryInputDims();

        // TODO: We could do something more interesting with tensors.
        //       E.g. apply a cos distance of a whole set of data with a single reference.
        SetDims(TensorShape(1), Input(1)->HasMBLayout());
    }

    virtual void CopyTo(ComputationNodeBasePtr nodeP, const std::wstring& newName, const CopyNodeFlags flags) const override
    {
        Base::CopyTo(nodeP, newName, flags);
        if (flags & CopyNodeFlags::copyNodeValue)
        {
            auto node = dynamic_pointer_cast<CosDistanceNode<ElemType>>(nodeP);
            node->m_invNorm0->SetValue(*m_invNorm0);
            node->m_invNorm1->SetValue(*m_invNorm1);
            node->m_leftTerm->SetValue(*m_leftTerm);
            node->m_rightTerm->SetValue(*m_rightTerm);
            node->m_temp->SetValue(*m_temp);
        }
    }
    // request matrices needed to do node function value evaluation
    virtual void RequestMatricesBeforeForwardProp(MatrixPool& matrixPool)
    {
        Base::RequestMatricesBeforeForwardProp(matrixPool);
        RequestMatrixFromPool(m_invNorm0, matrixPool);
        RequestMatrixFromPool(m_invNorm1, matrixPool);
    }

    // request matrices that are needed for gradient computation
    virtual void RequestMatricesBeforeBackprop(MatrixPool& matrixPool)
    {
        Base::RequestMatricesBeforeBackprop(matrixPool);
        RequestMatrixFromPool(m_leftTerm, matrixPool);
        RequestMatrixFromPool(m_rightTerm, matrixPool);
        RequestMatrixFromPool(m_temp, matrixPool);
    }

    // release gradient and temp matrices that no longer needed after all the children's gradients are computed.
    virtual void ReleaseMatricesAfterBackprop(MatrixPool& matrixPool)
    {
        Base::ReleaseMatricesAfterBackprop(matrixPool);
        ReleaseMatrixToPool(m_invNorm0, matrixPool);
        ReleaseMatrixToPool(m_invNorm1, matrixPool);
        ReleaseMatrixToPool(m_leftTerm, matrixPool);
        ReleaseMatrixToPool(m_rightTerm, matrixPool);
        ReleaseMatrixToPool(m_temp, matrixPool);
    }

private:
    // invNorm nodes tranfer data between ForwardProp and BackpropTo
    shared_ptr<Matrix<ElemType>> m_invNorm0;
    shared_ptr<Matrix<ElemType>> m_invNorm1;
    // the rest are temporaries, values don't need to be maintained
    shared_ptr<Matrix<ElemType>> m_leftTerm;
    shared_ptr<Matrix<ElemType>> m_rightTerm;
    shared_ptr<Matrix<ElemType>> m_temp;
};

template class CosDistanceNode<float>;
template class CosDistanceNode<double>;

// -----------------------------------------------------------------------
// KhatriRaoProductNode (left, right)
// Compute an outer product of column vectors (for each sample).
// TODO: This is a special kind of tensor product, and calls for a tensor representation.
// -----------------------------------------------------------------------

template <class ElemType>
class KhatriRaoProductNode : public ComputationNode<ElemType>, public NumInputs<2>
{
    typedef ComputationNode<ElemType> Base;
    UsingComputationNodeMembersBoilerplate;
    static const std::wstring TypeName()
    {
        return L"KhatriRaoProduct";
    }

public:
    DeclareConstructorFromConfigWithNumInputs(KhatriRaoProductNode);
    KhatriRaoProductNode(DEVICEID_TYPE deviceId, const wstring& name)
        : Base(deviceId, name)
    {
    }

    virtual void /*ComputationNode::*/ BackpropTo(const size_t inputIndex, const FrameRange& fr) override
    {
        Matrix<ElemType> sliceOutputGrad = GradientFor(fr);

        if (inputIndex == 0) // left derivative
        {
            Matrix<ElemType> sliceInput0Grad = Input(0)->GradientFor(fr);
            Matrix<ElemType> sliceInput1Value = Input(1)->ValueFor(fr);

            sliceInput0Grad.AddColumnReshapeProductOf(sliceOutputGrad, sliceInput1Value, false);
        }
        else // right derivative
        {
            Matrix<ElemType> sliceInput0Value = Input(0)->ValueFor(fr);
            Matrix<ElemType> sliceInput1Grad = Input(1)->GradientFor(fr);

            sliceInput1Grad.AddColumnReshapeProductOf(sliceOutputGrad, sliceInput0Value, true);
        }
    }

    virtual bool OutputUsedInComputingInputNodesGradients() const override
    {
        // The KhatriRaoProductNode does not require its output value for computing
        // the gradients of its input nodes
        return false;
    }

    virtual void /*ComputationNode::*/ ForwardProp(const FrameRange& fr) override
    {
        ValueFor(fr).AssignKhatriRaoProductOf(Input(0)->ValueFor(fr), Input(1)->ValueFor(fr));
    }

    virtual void /*ComputationNodeBase::*/ Validate(bool isFinalValidationPass) override
    {
        Base::Validate(isFinalValidationPass);
        InferMBLayoutFromInputsForStandardCase();

        size_t rows0 = Input(0)->GetSampleMatrixNumRows();
        size_t rows1 = Input(1)->GetSampleMatrixNumRows();

        // after KhatriRaoProduct the structure is lost
        // TODO: ^^ Is that correct? Should we use a tensor here, TensorShape(rows0, rows1)?
        SetDims(TensorShape(rows0 * rows1), HasMBLayout());
    }
};

template class KhatriRaoProductNode<float>;
template class KhatriRaoProductNode<double>;

// -----------------------------------------------------------------------
// CosDistanceWithNegativeSamplesNode (left, right, shift, neg)
//
// Left and right forms pairs of positive samples. They are symmetric but usually
// the search key is used as the left. For example, Left is search query and right is document.
// The negative samples are formed on the fly by shifting the right side.
// The 'shift' indicates how many samples in the right node you should shift to form each negative sample pair.
// It is often choose to be one. 'Neg' indicates how many negative samples you want to generate.
// -----------------------------------------------------------------------

template <class ElemType>
class CosDistanceWithNegativeSamplesNode : public ComputationNode<ElemType>, public NumInputs<4>
{
    typedef ComputationNode<ElemType> Base;
    UsingComputationNodeMembersBoilerplate;
    static const std::wstring TypeName()
    {
        return L"CosDistanceWithNegativeSamples";
    }

public:
    DeclareConstructorFromConfigWithNumInputs(CosDistanceWithNegativeSamplesNode);
    CosDistanceWithNegativeSamplesNode(DEVICEID_TYPE deviceId, const wstring& name)
        : Base(deviceId, name)
    {
    }

    virtual void /*ComputationNode::*/ BackpropTo(const size_t inputIndex, const FrameRange& fr) override
    {
        Matrix<ElemType> sliceInput0Value = Input(0)->ValueFor(fr);
        Matrix<ElemType> sliceInput1Value = Input(1)->ValueFor(fr);
        Matrix<ElemType> sliceOutputValue = ValueFor(fr);
        Matrix<ElemType> sliceInputGrad = Input(inputIndex)->GradientFor(fr);
        Matrix<ElemType> sliceThisGrad = GradientFor(fr);

        BackpropToS(inputIndex, *m_invNorm0, *m_invNorm1, sliceOutputValue, *m_temp, *m_rightTerm, *m_leftTerm, *m_invNormSquare, sliceInput0Value, sliceInput1Value, Input(2)->Value(), Input(3)->Value(), sliceInputGrad, sliceThisGrad);
    }

    // functionValues, invNorm0, invNorm1 - output from the EvaluateNode() method
    // temp, rightTerm, leftTerm - temporary matrices
    // in0, in1, in2, in3 - input functionValues from other nodes
    // inputGradientValues(x) - gradients to update, where x matches inputIndex
    /*TODO: merge with call site*/ void BackpropToS(const size_t inputIndex, const Matrix<ElemType>& invNorm0, const Matrix<ElemType>& invNorm1, const Matrix<ElemType>& functionValues,
                                                    Matrix<ElemType>& temp, Matrix<ElemType>& rightTerm, Matrix<ElemType>& leftTerm, Matrix<ElemType>& invNormSquare, // the temporary variables
                                                    const Matrix<ElemType>& in0, const Matrix<ElemType>& in1, const Matrix<ElemType>& in2, const Matrix<ElemType>& in3,
                                                    Matrix<ElemType>& inputGradientValues, Matrix<ElemType>& thisGradientValues)
    {
        size_t shift = (size_t) in2.Get00Element();
        size_t negNumber = (size_t) in3.Get00Element();
        size_t numCols = in0.GetNumCols(); // used in computing right child's graident

        if (inputIndex == 0) // left derivative
        {
            invNormSquare.AssignElementProductOf(invNorm0, invNorm0);

            for (long m = 0; m < negNumber + 1; m++)
            {
                temp.GetARowByIndex(functionValues, m); // set this matrx to be the m-th row in functionValues
                temp.ElementMultiplyWith(invNormSquare);

                Matrix<ElemType>::ConductRowElementMultiplyWithShift(temp, in0, rightTerm, 0, true);

                if (m == 0)
                {
                    temp.AssignElementProductOf(invNorm0, invNorm1);

                    Matrix<ElemType>::ConductRowElementMultiplyWithShift(temp, in1, leftTerm, 0, true);
                }
                else
                {
                    size_t currshift = m + shift - 1; // for current line, how much should we shift

                    temp.AssignElementProductOfWithShift(invNorm0, invNorm1, currshift); // this is a row vector

                    Matrix<ElemType>::ConductRowElementMultiplyWithShift(temp, in1, leftTerm, currshift, true);
                }

                leftTerm = leftTerm - rightTerm;

                temp.GetARowByIndex(thisGradientValues, m);

                Matrix<ElemType>::ConductRowElementMultiplyWithShift(temp, leftTerm, rightTerm, 0, true);

                inputGradientValues += rightTerm;
            }
        }
        else // right part
        {
            invNormSquare.AssignElementProductOf(invNorm1, invNorm1); // this matrix should be save and unchanged. It should not be changed

            for (long m = 0; m < negNumber + 1; m++)
            {
                temp.GetARowByIndex(functionValues, m); // set this matrx to be the m-th row in functionValues

                if (m == 0) // this is the first line. computation should be symmetric
                {
                    // the following is for the right part
                    temp.ElementMultiplyWith(invNormSquare);

                    Matrix<ElemType>::ConductRowElementMultiplyWithShift(temp, in1, rightTerm, 0, true);

                    // the following is for the left part
                    temp.AssignElementProductOf(invNorm0, invNorm1);

                    Matrix<ElemType>::ConductRowElementMultiplyWithShift(temp, in0, leftTerm, 0, true);

                    leftTerm = leftTerm - rightTerm;

                    temp.GetARowByIndex(thisGradientValues, m);

                    Matrix<ElemType>::ConductRowElementMultiplyWithShift(temp, leftTerm, rightTerm, 0, true);

                    inputGradientValues += rightTerm;
                }
                else // this requires shift
                {
                    size_t currshift = (m + shift - 1) % numCols;
                    size_t reverseshift = numCols - currshift;

                    leftTerm.AssignElementProductOfWithShift(invNormSquare, temp, reverseshift); // use leftTerm as a temp variable here

                    Matrix<ElemType>::ConductRowElementMultiplyWithShift(leftTerm, in1, rightTerm, 0, true);

                    temp.AssignElementProductOfWithShift(invNorm1, invNorm0, reverseshift);

                    Matrix<ElemType>::ConductRowElementMultiplyWithShift(temp, in0, leftTerm, reverseshift, true);

                    leftTerm = leftTerm - rightTerm;

                    temp.GetARowByIndex(thisGradientValues, m);

                    Matrix<ElemType>::ConductRowElementMultiplyWithShift(temp, leftTerm, rightTerm, reverseshift, false);

                    inputGradientValues += rightTerm;
                }
            }
        }
    }

    virtual void /*ComputationNode::*/ ForwardProp(const FrameRange& fr) override
    {
        Matrix<ElemType> sliceInput0Value = Input(0)->ValueFor(fr);
        Matrix<ElemType> sliceInput1Value = Input(1)->ValueFor(fr);
        Matrix<ElemType> sliceOutputValue = ValueFor(fr);

        ForwardPropS(*m_invNorm0, *m_invNorm1, sliceOutputValue, sliceInput0Value, sliceInput1Value, Input(2)->Value(), Input(3)->Value(), *m_leftTerm, *m_rightTerm);
    }

    /*TODO: merge with call site*/ void ForwardPropS(Matrix<ElemType>& invNorm0, Matrix<ElemType>& invNorm1, Matrix<ElemType>& functionValues, Matrix<ElemType>& in0, Matrix<ElemType>& in1, Matrix<ElemType>& in2, Matrix<ElemType>& in3, Matrix<ElemType>& leftTermTemp, Matrix<ElemType>& rightTermTemp)
    {
        invNorm0.AssignVectorNorm2Of(in0, true); // seems to modify input (in0)
        invNorm0.AssignElementInverseOf(invNorm0);

        invNorm1.AssignVectorNorm2Of(in1, true); // seems to modify the input (in1)
        invNorm1.AssignElementInverseOf(invNorm1);

        size_t shift = (size_t) in2.Get00Element();
        size_t negNumber = (size_t) in3.Get00Element();

        // mutiply invNorm0 and invNorm1 with shift and neg.
        // The result is a matrix of (numberneg+1, invNorm0.Cols)
        leftTermTemp.AssignElementProductOfWithShiftNeg(invNorm0, invNorm1, shift, negNumber);

        // compute the right values
        // Again, the output is a matrix of (negNumber+1, invNorm0.cols)
        rightTermTemp.AssignInnerProductOfWithShiftNeg(in0, in1, true, shift, negNumber);

        // compute the evaluation result matrix by multiply these two matrices, element by element
        // we get a (negNumber+1, n) matrix
        functionValues.AssignElementProductOf(leftTermTemp, rightTermTemp);
    }

    virtual void /*ComputationNodeBase::*/ Validate(bool isFinalValidationPass) override
    {
        Base::Validate(isFinalValidationPass);
        InferMBLayoutFromInputsForStandardCase();

        ValidateInferBinaryInputDims();

        if (isFinalValidationPass &&
            (Input(0)->GetSampleMatrixNumRows() != Input(1)->GetSampleMatrixNumRows() || Input(0)->GetMBLayout() != Input(1)->GetMBLayout()))
        {
            LogicError("The tensor dimension in the %ls %ls operation does not match.", NodeName().c_str(), OperationName().c_str());
        }

        // input(2) is shift, input(3) is the #neg
        size_t negNumber = (size_t) Input(3)->Get00Element();

        // TODO: This calls for a tensor representation!
        SetDims(TensorShape(negNumber + 1), HasMBLayout());
    }

    virtual void CopyTo(ComputationNodeBasePtr nodeP, const std::wstring& newName, const CopyNodeFlags flags) const override
    {
        Base::CopyTo(nodeP, newName, flags);
        if (flags & CopyNodeFlags::copyNodeValue)
        {
            auto node = dynamic_pointer_cast<CosDistanceWithNegativeSamplesNode<ElemType>>(nodeP);
            node->m_invNorm0->SetValue(*m_invNorm0);
            node->m_invNorm1->SetValue(*m_invNorm1);
            node->m_invNormSquare->SetValue(*m_invNormSquare);
            node->m_leftTerm->SetValue(*m_leftTerm);
            node->m_rightTerm->SetValue(*m_rightTerm);
            node->m_temp->SetValue(*m_temp);
        }
    }
    // request matrices needed to do node function value evaluation
    virtual void RequestMatricesBeforeForwardProp(MatrixPool& matrixPool)
    {
        Base::RequestMatricesBeforeForwardProp(matrixPool);
        RequestMatrixFromPool(m_invNorm0, matrixPool);
        RequestMatrixFromPool(m_invNorm1, matrixPool);
        RequestMatrixFromPool(m_leftTerm, matrixPool);
        RequestMatrixFromPool(m_rightTerm, matrixPool);
    }

    // request matrices that are needed for gradient computation
    virtual void RequestMatricesBeforeBackprop(MatrixPool& matrixPool)
    {
        Base::RequestMatricesBeforeBackprop(matrixPool);
        RequestMatrixFromPool(m_invNormSquare, matrixPool);
        RequestMatrixFromPool(m_temp, matrixPool);
    }

    // release gradient and temp matrices that no longer needed after all the children's gradients are computed.
    virtual void ReleaseMatricesAfterBackprop(MatrixPool& matrixPool)
    {
        Base::ReleaseMatricesAfterBackprop(matrixPool);
        ReleaseMatrixToPool(m_invNorm0, matrixPool);
        ReleaseMatrixToPool(m_invNorm1, matrixPool);
        ReleaseMatrixToPool(m_leftTerm, matrixPool);
        ReleaseMatrixToPool(m_rightTerm, matrixPool);
        ReleaseMatrixToPool(m_invNormSquare, matrixPool);
        ReleaseMatrixToPool(m_temp, matrixPool);
    }

private:
    // invNorm nodes tranfer data between ForwardProp and BackpropTo
    shared_ptr<Matrix<ElemType>> m_invNorm0;
    shared_ptr<Matrix<ElemType>> m_invNorm1;
    shared_ptr<Matrix<ElemType>> m_leftTerm;
    shared_ptr<Matrix<ElemType>> m_rightTerm;
    // the rest are temporaries, values don't need to be maintained
    shared_ptr<Matrix<ElemType>> m_invNormSquare;
    shared_ptr<Matrix<ElemType>> m_temp;
};

template class CosDistanceWithNegativeSamplesNode<float>;
template class CosDistanceWithNegativeSamplesNode<double>;

}}}<|MERGE_RESOLUTION|>--- conflicted
+++ resolved
@@ -115,49 +115,6 @@
 template class MinusNode<double>;
 
 // -----------------------------------------------------------------------
-<<<<<<< HEAD
-// NegateNode (input)
-// computes the negative of its input
-// -----------------------------------------------------------------------
-
-template <class ElemType>
-class NegateNode : public ComputationNode<ElemType>, public NumInputs<1>
-{
-    typedef ComputationNode<ElemType> Base; UsingComputationNodeMembersBoilerplate;
-    static const std::wstring TypeName() { return L"Negate"; }
-
-public:
-    DeclareConstructorFromConfigWithNumInputs(NegateNode);
-    NegateNode(DEVICEID_TYPE deviceId, const wstring& name)
-        : Base(deviceId, name)
-    {
-    }
-
-    virtual void /*ComputationNode::*/ BackpropTo(const size_t /*inputIndex*/, const FrameRange& fr) override
-    {
-        Input(0)->GradientFor(fr) -= GradientFor(fr);
-    }
-
-    virtual bool OutputUsedInComputingInputNodesGradients() const override { return false; }
-    virtual bool InputUsedInComputingInputNodesGradients(size_t /*childIndex*/) const override { return false; }
-
-    virtual void /*ComputationNode::*/ ForwardProp(const FrameRange& fr) override
-    {
-        ValueFor(fr).AssignDifferenceOf(0, Input(0)->ValueFor(fr));
-    }
-
-    virtual void /*ComputationNodeBase::*/ Validate(bool isFinalValidationPass) override
-    {
-        ValidateUnaryMap(isFinalValidationPass);
-    }
-};
-
-template class NegateNode<float>;
-template class NegateNode<double>;
-
-// -----------------------------------------------------------------------
-=======
->>>>>>> ead48bef
 // TimesNodeBase (A, B, outputRank=1)
 // shared code of TimesNode and TransposeTimesNode (which transposes A)
 // Right operand and output can have MB layout, while left operand cannot.
