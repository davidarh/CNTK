--- conflicted
+++ resolved
@@ -103,17 +103,12 @@
     }
     m_zips.push(std::move(zipFile));
 
-<<<<<<< HEAD
     cv::Mat img;
     {
         PROFILE_SCOPE(profilerEvtImageDecoding);
-        img = cv::imdecode(cv::Mat(1, (int)size, CV_8UC1, contents.data()), cv::IMREAD_COLOR);
+        img = cv::imdecode(cv::Mat(1, (int)size, CV_8UC1, contents.data()), grayscale ? cv::IMREAD_GRAYSCALE : cv::IMREAD_COLOR);
     }
     
-=======
-    cv::Mat img; 
-    img = cv::imdecode(cv::Mat(1, (int)size, CV_8UC1, contents.data()), grayscale ? cv::IMREAD_GRAYSCALE : cv::IMREAD_COLOR);
->>>>>>> f76a944b
     assert(nullptr != img.data);
     m_workspace.push(std::move(contents));
     return img;
