--- conflicted
+++ resolved
@@ -777,23 +777,22 @@
                     if (!(*m_mbiter))
                         return false;
 
-<<<<<<< HEAD
-            // now, access all features and and labels by iterating over map of "matrices"
+                    // now, access all features and and labels by iterating over map of "matrices"
 			bool first = true;
-            std::map<std::wstring, Matrix<ElemType>*>::iterator iter;
-            for (iter = matrices.begin();iter!=matrices.end(); iter++)
-            {
-                // dereference matrix that corresponds to key (input/output name) and 
-                // populate based on whether its a feature or a label
-                Matrix<ElemType>& data = *matrices[iter->first]; // can be features or labels
-
-                if (m_nameToTypeMap[iter->first] == InputOutputTypes::real)
-                {
-
-                    id = m_featureNameToIdMap[iter->first];
-                    dim = m_featureNameToDimMap[iter->first];
-                    const msra::dbn::matrixstripe feat = m_mbiter->frames(id);
-                    const size_t actualmbsize = feat.cols();   // it may still return less if at end of sweep TODO: this check probably only needs to happen once
+                    std::map<std::wstring, Matrix<ElemType>*>::iterator iter;
+                    for (iter = matrices.begin();iter!=matrices.end(); iter++)
+                    {
+                        // dereference matrix that corresponds to key (input/output name) and 
+                        // populate based on whether its a feature or a label
+                        Matrix<ElemType>& data = *matrices[iter->first]; // can be features or labels
+
+                        if (m_nameToTypeMap[iter->first] == InputOutputTypes::real)
+                        {
+
+                            id = m_featureNameToIdMap[iter->first];
+                            dim = m_featureNameToDimMap[iter->first];
+                            const msra::dbn::matrixstripe feat = m_mbiter->frames(id);
+                            const size_t actualmbsize = feat.cols();   // it may still return less if at end of sweep TODO: this check probably only needs to happen once
 					if (first)
 					{
 						m_sentenceBegin.Resize((size_t)1, (size_t)feat.cols());
@@ -807,138 +806,11 @@
 						first = false;
 					}
 
-                    assert (actualmbsize == m_mbiter->currentmbframes());
-                    skip = (!m_partialMinibatch && m_mbiter->requestedframes() != actualmbsize && m_frameSource->totalframes() > actualmbsize);
-
-                    // check to see if we got the number of frames we requested
-                    if (!skip)
-=======
-                    // now, access all features and and labels by iterating over map of "matrices"
-                    std::map<std::wstring, Matrix<ElemType>*>::iterator iter;
-                    for (iter = matrices.begin();iter!=matrices.end(); iter++)
->>>>>>> b21e6190
-                    {
-                        // dereference matrix that corresponds to key (input/output name) and 
-                        // populate based on whether its a feature or a label
-                        Matrix<ElemType>& data = *matrices[iter->first]; // can be features or labels
-
-                        if (m_nameToTypeMap[iter->first] == InputOutputTypes::real)
-                        {
-
-                            id = m_featureNameToIdMap[iter->first];
-                            dim = m_featureNameToDimMap[iter->first];
-                            const msra::dbn::matrixstripe feat = m_mbiter->frames(id);
-                            const size_t actualmbsize = feat.cols();   // it may still return less if at end of sweep TODO: this check probably only needs to happen once
                             assert (actualmbsize == m_mbiter->currentmbframes());
                             skip = (!m_partialMinibatch && m_mbiter->requestedframes() != actualmbsize && m_frameSource->totalframes() > actualmbsize);
 
-<<<<<<< HEAD
-
-                        if (m_convertLabelsToTargetsMultiIO[id])
-                        {
-                            size_t labelDim = m_labelToTargetMapMultiIO[id].size();
-                            for (int i = 0; i < uids.size(); i++)
-                            {
-                                assert(uids[i] < labelDim); labelDim;
-                                size_t labelId = uids[i];
-                                for (int j = 0; j < dim; j++)
-                                {
-                                    m_labelsBufferMultiIO[id][i*dim + j] = m_labelToTargetMapMultiIO[id][labelId][j];
-                                }
-                            }
-                        }
-                        else
-                        {
-                            // loop through the columns and set one value to 1
-                            // in the future we want to use a sparse matrix here
-                            for (int i = 0; i < uids.size(); i++)
-                            {
-                                assert(uids[i] < dim);
-                                //labels(uids[i], i) = (ElemType)1;
-                                m_labelsBufferMultiIO[id][i*dim+uids[i]]=(ElemType)1;
-                            }
-                        }
-
-
-                        data.SetValue(dim,uids.size(),m_labelsBufferMultiIO[id],matrixFlagNormal);
-                    }
-                }
-                else{
-                    //default:
-                    throw runtime_error(msra::strfun::strprintf("GetMinibatchMultiIO:: unknown InputOutputType for %S\n",(iter->first).c_str()));
-                }
-
-            }
-            // advance to the next minibatch
-            (*m_mbiter)++;
-            }
-            else
-            {
-                if (m_noData)
-                {
-                    bool endEpoch = true;
-                    for (size_t i = 0; i < m_numberOfuttsPerMinibatch; i++)
-                    {
-                        if (m_processedFrame[i] != m_toProcess[i])
-                        {
-                            endEpoch = false;
-                        }
-                    }
-                    if(endEpoch)
-                    {
-                        return false;
-                    }
-                }
-                size_t numOfFea = m_featuresBufferMultiIO.size();
-                size_t numOfLabel = m_labelsBufferMultiIO.size();
-
-				m_sentenceBegin.Resize(m_numberOfuttsPerMinibatch, m_mbSize);
-				m_minibatchPackingFlag.resize(m_mbSize);
-
-                //mtSentenceBegin.SetValue((ElemType) SENTENCE_MIDDLE);
-                for (size_t i = 0; i < m_numberOfuttsPerMinibatch; i++)
-                {
-                    for (size_t j = 0; j < m_mbSize; j++)
-                    {
-                        m_sentenceBegin.SetValue(i,j,(ElemType) SENTENCE_MIDDLE);
-                    }
-                }
-                std::fill(m_minibatchPackingFlag.begin(), m_minibatchPackingFlag.end(), MinibatchPackingFlag::None);
-
-                vector<size_t> actualmbsize;
-                actualmbsize.assign(m_numberOfuttsPerMinibatch,0);
-                for (size_t i = 0; i < m_numberOfuttsPerMinibatch; i++)
-                {
-                    size_t startFr = m_processedFrame[i];
-                    size_t endFr = 0;
-                    if ((m_processedFrame[i] + m_mbSize) < m_toProcess[i])
-                    {
-                        if(m_processedFrame[i] > 0)
-                        {
-                            m_sentenceEnd[i] = false;
-                            m_switchFrame[i] = m_mbSize+1;
-                        }
-                        else
-                        {
-                            m_switchFrame[i] = 0;
-                            m_sentenceEnd[i] = true;
-							m_sentenceBegin.SetValue(i, 0, (ElemType)SENTENCE_BEGIN);
-                            m_minibatchPackingFlag[0] = MinibatchPackingFlag::UtteranceStart;
-                        }
-                        actualmbsize[i] = m_mbSize;
-                        endFr = startFr + actualmbsize[i];
-                        std::map<std::wstring, Matrix<ElemType>*>::iterator iter;
-                        for (iter = matrices.begin();iter!=matrices.end(); iter++)
-                        {
-                            // dereference matrix that corresponds to key (input/output name) and 
-                            // populate based on whether its a feature or a label
-                            //Matrix<ElemType>& data = *matrices[iter->first]; // can be features or labels
-
-                            if (m_nameToTypeMap[iter->first] == InputOutputTypes::real)
-=======
                             // check to see if we got the number of frames we requested
                             if (!skip)
->>>>>>> b21e6190
                             {
                                 // copy the features over to our array type
                                 assert(feat.rows()==dim); // check feature dimension matches what's expected
@@ -1062,13 +934,6 @@
                         bool endEpoch = true;
                         for (size_t i = 0; i < m_numberOfuttsPerMinibatch; i++)
                         {
-<<<<<<< HEAD
-                            // dereference matrix that corresponds to key (input/output name) and 
-                            // populate based on whether its a feature or a label
-                            //Matrix<ElemType>& data =*matrices[iter->first]; // can be features or labels
-
-                            if (m_nameToTypeMap[iter->first] == InputOutputTypes::real)
-=======
                             if (m_processedFrame[i] != m_toProcess[i])
                             {
                                 endEpoch = false;
@@ -1081,6 +946,20 @@
                     }
                     size_t numOfFea = m_featuresBufferMultiIO.size();
                     size_t numOfLabel = m_labelsBufferMultiIO.size();
+
+				m_sentenceBegin.Resize(m_numberOfuttsPerMinibatch, m_mbSize);
+				m_minibatchPackingFlag.resize(m_mbSize);
+
+                //mtSentenceBegin.SetValue((ElemType) SENTENCE_MIDDLE);
+                for (size_t i = 0; i < m_numberOfuttsPerMinibatch; i++)
+                {
+                    for (size_t j = 0; j < m_mbSize; j++)
+                    {
+                        m_sentenceBegin.SetValue(i,j,(ElemType) SENTENCE_MIDDLE);
+                    }
+                }
+                std::fill(m_minibatchPackingFlag.begin(), m_minibatchPackingFlag.end(), MinibatchPackingFlag::None);
+
                     vector<size_t> actualmbsize;
                     actualmbsize.assign(m_numberOfuttsPerMinibatch,0);
                     for (size_t i = 0; i < m_numberOfuttsPerMinibatch; i++)
@@ -1095,10 +974,11 @@
                                 m_switchFrame[i] = m_mbSize+1;
                             }
                             else
->>>>>>> b21e6190
                             {
                                 m_switchFrame[i] = 0;
                                 m_sentenceEnd[i] = true;
+							m_sentenceBegin.SetValue(i, 0, (ElemType)SENTENCE_BEGIN);
+                            m_minibatchPackingFlag[0] = MinibatchPackingFlag::UtteranceStart;
                             }
                             actualmbsize[i] = m_mbSize;
                             endFr = startFr + actualmbsize[i];
@@ -1107,8 +987,7 @@
                             {
                                 // dereference matrix that corresponds to key (input/output name) and 
                                 // populate based on whether its a feature or a label
-                                //Matrix<ElemType>& data =
-                                *matrices[iter->first]; // can be features or labels
+                            //Matrix<ElemType>& data = *matrices[iter->first]; // can be features or labels
 
                                 if (m_nameToTypeMap[iter->first] == InputOutputTypes::real)
                                 {
@@ -1175,36 +1054,17 @@
                             }
                             m_processedFrame[i] += m_mbSize;
                         }
-<<<<<<< HEAD
-                        m_processedFrame[i] += (endFr-startFr);
-                        m_switchFrame[i] = actualmbsize[i];
-						if (actualmbsize[i] < m_mbSize)
-						{
-							m_sentenceBegin.SetValue(i, actualmbsize[i], (ElemType)SENTENCE_BEGIN);
-                            m_minibatchPackingFlag[actualmbsize[i]] |= MinibatchPackingFlag::UtteranceStart;
-						}
-                        startFr = m_switchFrame[i];
-                        endFr = m_mbSize;
-                        bool reNewSucc = ReNewBufferForMultiIO(i);
-                        for (iter = matrices.begin();iter!=matrices.end(); iter++)
-                        {
-                            // dereference matrix that corresponds to key (input/output name) and 
-                            // populate based on whether its a feature or a label
-                            //Matrix<ElemType>& data = *matrices[iter->first]; // can be features or labels
-=======
                         else
                         {
                             actualmbsize[i] = m_toProcess[i] - m_processedFrame[i];
                             endFr = startFr + actualmbsize[i];
->>>>>>> b21e6190
 
                             std::map<std::wstring, Matrix<ElemType>*>::iterator iter;
                             for (iter = matrices.begin();iter!=matrices.end(); iter++)
                             {
                                 // dereference matrix that corresponds to key (input/output name) and 
                                 // populate based on whether its a feature or a label
-                                //Matrix<ElemType>& data =
-                                *matrices[iter->first]; // can be features or labels
+                            //Matrix<ElemType>& data =*matrices[iter->first]; // can be features or labels
 
                                 if (m_nameToTypeMap[iter->first] == InputOutputTypes::real)
                                 {
@@ -1267,6 +1127,11 @@
                             }
                             m_processedFrame[i] += (endFr-startFr);
                             m_switchFrame[i] = actualmbsize[i];
+						if (actualmbsize[i] < m_mbSize)
+						{
+							m_sentenceBegin.SetValue(i, actualmbsize[i], (ElemType)SENTENCE_BEGIN);
+                            m_minibatchPackingFlag[actualmbsize[i]] |= MinibatchPackingFlag::UtteranceStart;
+						}
                             startFr = m_switchFrame[i];
                             endFr = m_mbSize;
                             bool reNewSucc = ReNewBufferForMultiIO(i);
@@ -1274,8 +1139,7 @@
                             {
                                 // dereference matrix that corresponds to key (input/output name) and 
                                 // populate based on whether its a feature or a label
-                                //Matrix<ElemType>& data =
-                                *matrices[iter->first]; // can be features or labels
+                            //Matrix<ElemType>& data = *matrices[iter->first]; // can be features or labels
 
                                 if (m_nameToTypeMap[iter->first] == InputOutputTypes::real)
                                 {
@@ -1392,29 +1256,24 @@
                 }
                 m_inputFileIndex++;
 
-<<<<<<< HEAD
-            // populate input matrices
-			bool first = true;
-            std::map<std::wstring, Matrix<ElemType>*>::iterator iter;
-            for (iter = matrices.begin();iter!=matrices.end(); iter++)
-            {
-                // dereference matrix that corresponds to key (input/output name) and 
-                // populate based on whether its a feature or a label
-=======
                 // turn frames into minibatch (augment neighbors, etc)
                 m_fileEvalSource->CreateEvalMinibatch();
 
                 // populate input matrices
->>>>>>> b21e6190
-
+			bool first = true;
                 std::map<std::wstring, Matrix<ElemType>*>::iterator iter;
                 for (iter = matrices.begin();iter!=matrices.end(); iter++)
                 {
                     // dereference matrix that corresponds to key (input/output name) and 
                     // populate based on whether its a feature or a label
 
-<<<<<<< HEAD
-                    const msra::dbn::matrix feat = m_fileEvalSource->ChunkOfFrames(id);
+                    if (m_nameToTypeMap.find(iter->first)!=m_nameToTypeMap.end() && m_nameToTypeMap[iter->first] == InputOutputTypes::real)
+                    {
+                        Matrix<ElemType>& data = *matrices[iter->first]; // can be features or labels
+                        size_t id = m_featureNameToIdMap[iter->first];
+                        size_t dim = m_featureNameToDimMap[iter->first];
+
+                        const msra::dbn::matrix feat = m_fileEvalSource->ChunkOfFrames(id);
 					if (first)
 					{
 						m_sentenceBegin.Resize((size_t)1, (size_t)feat.cols());
@@ -1427,15 +1286,6 @@
                         m_minibatchPackingFlag[0] = MinibatchPackingFlag::UtteranceStart;
 						first = false;
 					}
-=======
-                    if (m_nameToTypeMap.find(iter->first)!=m_nameToTypeMap.end() && m_nameToTypeMap[iter->first] == InputOutputTypes::real)
-                    {
-                        Matrix<ElemType>& data = *matrices[iter->first]; // can be features or labels
-                        size_t id = m_featureNameToIdMap[iter->first];
-                        size_t dim = m_featureNameToDimMap[iter->first];
->>>>>>> b21e6190
-
-                        const msra::dbn::matrix feat = m_fileEvalSource->ChunkOfFrames(id);
 
                         // copy the features over to our array type
                         assert(feat.rows()==dim); dim; // check feature dimension matches what's expected
@@ -1739,7 +1589,6 @@
         }
 
     template<class ElemType>
-<<<<<<< HEAD
     void HTKMLFReader<ElemType>::SetSentenceSegBatch(Matrix<ElemType> &sentenceBegin, vector<MinibatchPackingFlag>& minibatchPackingFlag)
     {
 		sentenceBegin.SetValue(m_sentenceBegin);
@@ -1751,16 +1600,6 @@
     {
         NOT_IMPLEMENTED;
     }
-=======
-        void HTKMLFReader<ElemType>::SetSentenceEndInBatch(vector<size_t> &sentenceEnd)
-        {
-            sentenceEnd.resize(m_switchFrame.size());
-            for (size_t i = 0; i < m_switchFrame.size() ; i++)
-            {
-                sentenceEnd[i] = m_switchFrame[i];
-            }
-        }
->>>>>>> b21e6190
 
     // GetFileConfigNames - determine the names of the features and labels sections in the config file
     // features - [in,out] a vector of feature name strings
@@ -1810,4 +1649,4 @@
 
     template class HTKMLFReader<float>;
     template class HTKMLFReader<double>;
-}}}
+}}}